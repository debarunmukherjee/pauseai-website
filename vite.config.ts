--- conflicted
+++ resolved
@@ -1,26 +1,20 @@
 import { paraglide } from '@inlang/paraglide-sveltekit/vite'
 import { sveltekit } from '@sveltejs/kit/vite'
-<<<<<<< HEAD
+import { enhancedImages } from '@sveltejs/enhanced-img'
 import type { UserConfig } from 'vite'
-=======
-import { enhancedImages } from '@sveltejs/enhanced-img'
->>>>>>> 6d750571
 
 const config: UserConfig = {
 	server: {
 		port: 37572
 	},
-<<<<<<< HEAD
 	plugins: [
+		enhancedImages(),
 		paraglide({
 			project: './project.inlang',
 			outdir: './src/lib/paraglide'
 		}),
 		sveltekit()
 	]
-=======
-	plugins: [enhancedImages(), sveltekit()]
->>>>>>> 6d750571
 }
 
 export default config