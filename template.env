# Hey local developer. Copy this to a .env file

<<<<<<< HEAD
# Data about volunteers and teams - optional for most local development
AIRTABLE_API_KEY = ""
# Used for the /chat feature - optional for most local development
OPENAI_KEY = ""

# Localization (i.e. translation) settings
# The set of all locales is defined in project.inlang/default-settings.js,
#  but we allow an environment variable override because using fewer locales
#  can significantly improve local development convenience and build speed!
# We even default this to only "en" if not specified in a developer environment. 
# This is a comma-separated list. "-" switches into exclude mode. Examples: "en", "en,nl", "all", "-de,fr"  
PARAGLIDE_LOCALES=en

# Only set this if you want to test generation of new translations locally
# (Normally translations are generated only in CI/CD pipelines)
# If this is empty, only existing translations cloned from a cache will be used
TRANSLATION_OPENROUTER_API_KEY=""

# Uncomment the line above and add your API key to enable translation generation
# For testing, we'll leave it commented out to test the non-generation path
=======
# Data re people, teams, and national-groups - uses placeholders if unset in local development
AIRTABLE_API_KEY = ""
# Used for the /chat feature - optional for most local development
OPENAI_KEY = ""
# Used for the /write feature - optional for most local development
ANTHROPIC_API_KEY_FOR_WRITE = ""
>>>>>>> 0061baba
<|MERGE_RESOLUTION|>--- conflicted
+++ resolved
@@ -1,10 +1,11 @@
 # Hey local developer. Copy this to a .env file
 
-<<<<<<< HEAD
-# Data about volunteers and teams - optional for most local development
+# Data re people, teams, and national-groups - uses placeholders if unset in local development
 AIRTABLE_API_KEY = ""
 # Used for the /chat feature - optional for most local development
 OPENAI_KEY = ""
+# Used for the /write feature - optional for most local development
+ANTHROPIC_API_KEY_FOR_WRITE = ""
 
 # Localization (i.e. translation) settings
 # The set of all locales is defined in project.inlang/default-settings.js,
@@ -15,17 +16,8 @@
 PARAGLIDE_LOCALES=en
 
 # Only set this if you want to test generation of new translations locally
+#  ! Please don't use the default cache repos if so - your dev env should not write to it !
 # (Normally translations are generated only in CI/CD pipelines)
 # If this is empty, only existing translations cloned from a cache will be used
 TRANSLATION_OPENROUTER_API_KEY=""
-
 # Uncomment the line above and add your API key to enable translation generation
-# For testing, we'll leave it commented out to test the non-generation path
-=======
-# Data re people, teams, and national-groups - uses placeholders if unset in local development
-AIRTABLE_API_KEY = ""
-# Used for the /chat feature - optional for most local development
-OPENAI_KEY = ""
-# Used for the /write feature - optional for most local development
-ANTHROPIC_API_KEY_FOR_WRITE = ""
->>>>>>> 0061baba
