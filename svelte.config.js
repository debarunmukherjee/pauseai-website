import adapterPatchPrerendered from './src/lib/adapter-patch-prerendered.js'
import adapterNetlify from '@sveltejs/adapter-netlify'
import { vitePreprocess } from '@sveltejs/vite-plugin-svelte'

import { mdsvex, escapeSvelte } from 'mdsvex'
import shiki from 'shiki'
import remarkUnwrapImages from 'remark-unwrap-images'
import remarkToc from 'remark-toc'
import remarkHeadingId from 'remark-heading-id'
import rehypeSlug from 'rehype-slug'

import fs from 'fs'

/**
 * @type {import('./project.inlang/settings.json')}
 */
const inlangSettings = JSON.parse(fs.readFileSync('./project.inlang/settings.json'))

/** @type {import('mdsvex').MdsvexOptions} */
const mdsvexOptions = {
	extensions: ['.md'],
	layout: {
		_: './src/mdsvex.svelte'
	},
	highlight: {
		highlighter: async (code, lang = 'text') => {
			const highlighter = await shiki.getHighlighter({ theme: 'poimandres' })
			const html = escapeSvelte(highlighter.codeToHtml(code, { lang }))
			return `{@html \`${html}\` }`
		}
	},
	remarkPlugins: [remarkUnwrapImages, [remarkToc, { tight: true }], remarkHeadingId],
	rehypePlugins: [rehypeSlug]
}

/** @type {import('@sveltejs/kit').Config} */
const config = {
	extensions: ['.svelte', '.md'],
	preprocess: [vitePreprocess(), mdsvex(mdsvexOptions)],
	kit: {
<<<<<<< HEAD
		adapter: adapterPatchPrerendered(
			adapterNetlify({
				edge: true
			})
		),
		prerender: {
			entries: ['*'].concat(inlangSettings.languageTags.map((tag) => '/' + tag))
=======
		adapter: adapter({
			edge: true
		}),
		alias: {
			$assets: 'src/assets'
>>>>>>> fbf9b7ef
		}
	}
}

export default config<|MERGE_RESOLUTION|>--- conflicted
+++ resolved
@@ -38,21 +38,16 @@
 	extensions: ['.svelte', '.md'],
 	preprocess: [vitePreprocess(), mdsvex(mdsvexOptions)],
 	kit: {
-<<<<<<< HEAD
 		adapter: adapterPatchPrerendered(
 			adapterNetlify({
 				edge: true
 			})
 		),
+		alias: {
+			$assets: 'src/assets'
+		},
 		prerender: {
 			entries: ['*'].concat(inlangSettings.languageTags.map((tag) => '/' + tag))
-=======
-		adapter: adapter({
-			edge: true
-		}),
-		alias: {
-			$assets: 'src/assets'
->>>>>>> fbf9b7ef
 		}
 	}
 }
