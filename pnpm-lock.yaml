lockfileVersion: '9.0'

settings:
  autoInstallPeers: true
  excludeLinksFromLockfile: false

<<<<<<< HEAD
dependencies:
  '@fontsource/jetbrains-mono':
    specifier: ^4.5.12
    version: 4.5.12
  '@fontsource/manrope':
    specifier: ^4.5.13
    version: 4.5.13
  '@fontsource/roboto-slab':
    specifier: ^5.0.19
    version: 5.0.19
  '@fontsource/saira-condensed':
    specifier: ^5.0.12
    version: 5.0.12
  '@pagefind/default-ui':
    specifier: ^1.0.4
    version: 1.0.4
  '@prgm/sveltekit-progress-bar':
    specifier: ^2.0.0
    version: 2.0.0(@sveltejs/kit@2.5.4)(svelte@4.2.12)
  '@types/mapbox-gl':
    specifier: ^2.7.21
    version: 2.7.21
  clipboard-polyfill:
    specifier: ^4.0.2
    version: 4.0.2
  escape-html:
    specifier: ^1.0.3
    version: 1.0.3
  github-slugger:
    specifier: ^2.0.0
    version: 2.0.0
  html-to-image:
    specifier: ^1.11.11
    version: 1.11.11
  imagescript:
    specifier: github:matmen/ImageScript#browser
    version: github.com/matmen/ImageScript/e720cc5fd116b5775cc30abb9c66b1b5339f707d
  lucide-svelte:
    specifier: ^0.325.0
    version: 0.325.0(svelte@4.2.12)
  mapbox-gl:
    specifier: ^3.2.0
    version: 3.2.0
  pagefind:
    specifier: ^1.0.4
    version: 1.0.4
  rehype-slug:
    specifier: ^5.1.0
    version: 5.1.0
  remark-toc:
    specifier: ^9.0.0
    version: 9.0.0
  remark-unwrap-images:
    specifier: ^3.0.1
    version: 3.0.1
  shiki:
    specifier: ^0.14.7
    version: 0.14.7
  svelte-file-dropzone:
    specifier: ^2.0.7
    version: 2.0.7(svelte@4.2.12)
  svelte-french-toast:
    specifier: ^1.2.0
    version: 1.2.0(svelte@4.2.12)
  svelte-loading-spinners:
    specifier: ^0.3.6
    version: 0.3.6
  svelte-markdown:
    specifier: ^0.4.1
    version: 0.4.1(svelte@4.2.12)
  svelte-toc:
    specifier: ^0.5.8
    version: 0.5.8

devDependencies:
  '@sveltejs/adapter-netlify':
    specifier: ^3.0.2
    version: 3.0.2(@sveltejs/kit@2.5.4)
  '@sveltejs/kit':
    specifier: ^2.5.4
    version: 2.5.4(@sveltejs/vite-plugin-svelte@3.0.2)(svelte@4.2.12)(vite@5.2.2)
  '@sveltejs/vite-plugin-svelte':
    specifier: ^3.0.2
    version: 3.0.2(svelte@4.2.12)(vite@5.2.2)
  '@types/escape-html':
    specifier: ^1.0.4
    version: 1.0.4
  '@types/node':
    specifier: ^20.11.30
    version: 20.11.30
  '@typescript-eslint/eslint-plugin':
    specifier: ^5.62.0
    version: 5.62.0(@typescript-eslint/parser@5.62.0)(eslint@8.57.0)(typescript@5.4.3)
  '@typescript-eslint/parser':
    specifier: ^5.62.0
    version: 5.62.0(eslint@8.57.0)(typescript@5.4.3)
  eslint:
    specifier: ^8.57.0
    version: 8.57.0
  eslint-config-prettier:
    specifier: ^8.10.0
    version: 8.10.0(eslint@8.57.0)
  eslint-plugin-svelte:
    specifier: ^2.35.1
    version: 2.35.1(eslint@8.57.0)(svelte@4.2.12)
  mdsvex:
    specifier: ^0.11.0
    version: 0.11.0(svelte@4.2.12)
  prettier:
    specifier: ^3.2.5
    version: 3.2.5
  prettier-plugin-svelte:
    specifier: ^3.2.2
    version: 3.2.2(prettier@3.2.5)(svelte@4.2.12)
  svelte:
    specifier: ^4.2.12
    version: 4.2.12
  svelte-check:
    specifier: ^3.6.8
    version: 3.6.8(postcss@8.4.38)(svelte@4.2.12)
  tslib:
    specifier: ^2.6.2
    version: 2.6.2
  typescript:
    specifier: ^5.4.3
    version: 5.4.3
  vite:
    specifier: ^5.2.2
    version: 5.2.2(@types/node@20.11.30)
=======
importers:

  .:
    dependencies:
      '@fontsource/roboto-slab':
        specifier: ^5.1.0
        version: 5.1.0
      '@fontsource/saira-condensed':
        specifier: ^5.1.0
        version: 5.1.0
      '@glidejs/glide':
        specifier: ~3.6.2
        version: 3.6.2
      '@pagefind/default-ui':
        specifier: ^1.1.1
        version: 1.1.1
      '@prgm/sveltekit-progress-bar':
        specifier: ^2.0.0
        version: 2.0.0(@sveltejs/kit@2.6.4(@sveltejs/vite-plugin-svelte@3.1.2(svelte@4.2.19)(vite@5.4.8(@types/node@20.16.11)))(svelte@4.2.19)(vite@5.4.8(@types/node@20.16.11)))(svelte@4.2.19)
      '@sveltejs/enhanced-img':
        specifier: ~0.3.10
        version: 0.3.10(rollup@4.24.0)(svelte@4.2.19)(vite@5.4.8(@types/node@20.16.11))
      '@types/mapbox-gl':
        specifier: ^2.7.21
        version: 2.7.21
      clipboard-polyfill:
        specifier: ^4.1.0
        version: 4.1.0
      escape-html:
        specifier: ^1.0.3
        version: 1.0.3
      github-slugger:
        specifier: ^2.0.0
        version: 2.0.0
      html-to-image:
        specifier: ^1.11.11
        version: 1.11.11
      lucide-svelte:
        specifier: ^0.325.0
        version: 0.325.0(svelte@4.2.19)
      mapbox-gl:
        specifier: ^3.7.0
        version: 3.7.0
      pagefind:
        specifier: ^1.1.1
        version: 1.1.1
      rehype-slug:
        specifier: ^5.1.0
        version: 5.1.0
      remark-toc:
        specifier: ^9.0.0
        version: 9.0.0
      remark-unwrap-images:
        specifier: ^3.0.1
        version: 3.0.1
      shiki:
        specifier: ^0.14.7
        version: 0.14.7
      svelte-french-toast:
        specifier: ^1.2.0
        version: 1.2.0(svelte@4.2.19)
      svelte-markdown:
        specifier: ^0.4.1
        version: 0.4.1(svelte@4.2.19)
      svelte-toc:
        specifier: ^0.5.9
        version: 0.5.9
      ua-parser-js:
        specifier: ^1.0.39
        version: 1.0.39
    devDependencies:
      '@sveltejs/adapter-netlify':
        specifier: ^4.3.4
        version: 4.3.4(@sveltejs/kit@2.6.4(@sveltejs/vite-plugin-svelte@3.1.2(svelte@4.2.19)(vite@5.4.8(@types/node@20.16.11)))(svelte@4.2.19)(vite@5.4.8(@types/node@20.16.11)))
      '@sveltejs/kit':
        specifier: ^2.6.4
        version: 2.6.4(@sveltejs/vite-plugin-svelte@3.1.2(svelte@4.2.19)(vite@5.4.8(@types/node@20.16.11)))(svelte@4.2.19)(vite@5.4.8(@types/node@20.16.11))
      '@sveltejs/vite-plugin-svelte':
        specifier: ^3.1.2
        version: 3.1.2(svelte@4.2.19)(vite@5.4.8(@types/node@20.16.11))
      '@types/escape-html':
        specifier: ^1.0.4
        version: 1.0.4
      '@types/glidejs__glide':
        specifier: ^3.6.5
        version: 3.6.5
      '@types/node':
        specifier: ^20.16.11
        version: 20.16.11
      '@types/ua-parser-js':
        specifier: ^0.7.39
        version: 0.7.39
      '@typescript-eslint/eslint-plugin':
        specifier: ^5.62.0
        version: 5.62.0(@typescript-eslint/parser@5.62.0(eslint@8.57.1)(typescript@5.6.3))(eslint@8.57.1)(typescript@5.6.3)
      '@typescript-eslint/parser':
        specifier: ^5.62.0
        version: 5.62.0(eslint@8.57.1)(typescript@5.6.3)
      eslint:
        specifier: ^8.57.1
        version: 8.57.1
      eslint-config-prettier:
        specifier: ^8.10.0
        version: 8.10.0(eslint@8.57.1)
      eslint-plugin-svelte:
        specifier: ^2.44.1
        version: 2.44.1(eslint@8.57.1)(svelte@4.2.19)
      husky:
        specifier: ^9.1.6
        version: 9.1.6
      lint-staged:
        specifier: ^15.2.10
        version: 15.2.10
      mdsvex:
        specifier: ^0.11.2
        version: 0.11.2(svelte@4.2.19)
      npm-run-all2:
        specifier: ^6.2.3
        version: 6.2.3
      prettier:
        specifier: ^3.3.3
        version: 3.3.3
      prettier-plugin-svelte:
        specifier: ^3.2.7
        version: 3.2.7(prettier@3.3.3)(svelte@4.2.19)
      svelte:
        specifier: ^4.2.19
        version: 4.2.19
      svelte-check:
        specifier: ^4.0.4
        version: 4.0.4(picomatch@4.0.2)(svelte@4.2.19)(typescript@5.6.3)
      tslib:
        specifier: ^2.7.0
        version: 2.7.0
      tsx:
        specifier: ^4.19.1
        version: 4.19.1
      typescript:
        specifier: ^5.6.3
        version: 5.6.3
      vite:
        specifier: ^5.4.8
        version: 5.4.8(@types/node@20.16.11)
>>>>>>> 678e9ac2

packages:

  '@ampproject/remapping@2.3.0':
    resolution: {integrity: sha512-30iZtAPgz+LTIYoeivqYo853f02jBYSd5uGnGpkFV0M3xOt9aN73erkgYAmZU43x4VfqcnLxW9Kpg3R5LC4YYw==}
    engines: {node: '>=6.0.0'}

  '@emnapi/runtime@1.3.1':
    resolution: {integrity: sha512-kEBmG8KyqtxJZv+ygbEim+KCGtIq1fC22Ms3S4ziXmYKm8uyoLX0MHONVKwp+9opg390VaKRNt4a7A9NwmpNhw==}

  '@esbuild/aix-ppc64@0.21.5':
    resolution: {integrity: sha512-1SDgH6ZSPTlggy1yI6+Dbkiz8xzpHJEVAlF/AM1tHPLsf5STom9rwtjE4hKAF20FfXXNTFqEYXyJNWh1GiZedQ==}
    engines: {node: '>=12'}
    cpu: [ppc64]
    os: [aix]

  '@esbuild/aix-ppc64@0.23.1':
    resolution: {integrity: sha512-6VhYk1diRqrhBAqpJEdjASR/+WVRtfjpqKuNw11cLiaWpAT/Uu+nokB+UJnevzy/P9C/ty6AOe0dwueMrGh/iQ==}
    engines: {node: '>=18'}
    cpu: [ppc64]
    os: [aix]

  '@esbuild/android-arm64@0.21.5':
    resolution: {integrity: sha512-c0uX9VAUBQ7dTDCjq+wdyGLowMdtR/GoC2U5IYk/7D1H1JYC0qseD7+11iMP2mRLN9RcCMRcjC4YMclCzGwS/A==}
    engines: {node: '>=12'}
    cpu: [arm64]
    os: [android]

  '@esbuild/android-arm64@0.23.1':
    resolution: {integrity: sha512-xw50ipykXcLstLeWH7WRdQuysJqejuAGPd30vd1i5zSyKK3WE+ijzHmLKxdiCMtH1pHz78rOg0BKSYOSB/2Khw==}
    engines: {node: '>=18'}
    cpu: [arm64]
    os: [android]

  '@esbuild/android-arm@0.21.5':
    resolution: {integrity: sha512-vCPvzSjpPHEi1siZdlvAlsPxXl7WbOVUBBAowWug4rJHb68Ox8KualB+1ocNvT5fjv6wpkX6o/iEpbDrf68zcg==}
    engines: {node: '>=12'}
    cpu: [arm]
    os: [android]

  '@esbuild/android-arm@0.23.1':
    resolution: {integrity: sha512-uz6/tEy2IFm9RYOyvKl88zdzZfwEfKZmnX9Cj1BHjeSGNuGLuMD1kR8y5bteYmwqKm1tj8m4cb/aKEorr6fHWQ==}
    engines: {node: '>=18'}
    cpu: [arm]
    os: [android]

  '@esbuild/android-x64@0.21.5':
    resolution: {integrity: sha512-D7aPRUUNHRBwHxzxRvp856rjUHRFW1SdQATKXH2hqA0kAZb1hKmi02OpYRacl0TxIGz/ZmXWlbZgjwWYaCakTA==}
    engines: {node: '>=12'}
    cpu: [x64]
    os: [android]

  '@esbuild/android-x64@0.23.1':
    resolution: {integrity: sha512-nlN9B69St9BwUoB+jkyU090bru8L0NA3yFvAd7k8dNsVH8bi9a8cUAUSEcEEgTp2z3dbEDGJGfP6VUnkQnlReg==}
    engines: {node: '>=18'}
    cpu: [x64]
    os: [android]

  '@esbuild/darwin-arm64@0.21.5':
    resolution: {integrity: sha512-DwqXqZyuk5AiWWf3UfLiRDJ5EDd49zg6O9wclZ7kUMv2WRFr4HKjXp/5t8JZ11QbQfUS6/cRCKGwYhtNAY88kQ==}
    engines: {node: '>=12'}
    cpu: [arm64]
    os: [darwin]

  '@esbuild/darwin-arm64@0.23.1':
    resolution: {integrity: sha512-YsS2e3Wtgnw7Wq53XXBLcV6JhRsEq8hkfg91ESVadIrzr9wO6jJDMZnCQbHm1Guc5t/CdDiFSSfWP58FNuvT3Q==}
    engines: {node: '>=18'}
    cpu: [arm64]
    os: [darwin]

  '@esbuild/darwin-x64@0.21.5':
    resolution: {integrity: sha512-se/JjF8NlmKVG4kNIuyWMV/22ZaerB+qaSi5MdrXtd6R08kvs2qCN4C09miupktDitvh8jRFflwGFBQcxZRjbw==}
    engines: {node: '>=12'}
    cpu: [x64]
    os: [darwin]

  '@esbuild/darwin-x64@0.23.1':
    resolution: {integrity: sha512-aClqdgTDVPSEGgoCS8QDG37Gu8yc9lTHNAQlsztQ6ENetKEO//b8y31MMu2ZaPbn4kVsIABzVLXYLhCGekGDqw==}
    engines: {node: '>=18'}
    cpu: [x64]
    os: [darwin]

  '@esbuild/freebsd-arm64@0.21.5':
    resolution: {integrity: sha512-5JcRxxRDUJLX8JXp/wcBCy3pENnCgBR9bN6JsY4OmhfUtIHe3ZW0mawA7+RDAcMLrMIZaf03NlQiX9DGyB8h4g==}
    engines: {node: '>=12'}
    cpu: [arm64]
    os: [freebsd]

  '@esbuild/freebsd-arm64@0.23.1':
    resolution: {integrity: sha512-h1k6yS8/pN/NHlMl5+v4XPfikhJulk4G+tKGFIOwURBSFzE8bixw1ebjluLOjfwtLqY0kewfjLSrO6tN2MgIhA==}
    engines: {node: '>=18'}
    cpu: [arm64]
    os: [freebsd]

  '@esbuild/freebsd-x64@0.21.5':
    resolution: {integrity: sha512-J95kNBj1zkbMXtHVH29bBriQygMXqoVQOQYA+ISs0/2l3T9/kj42ow2mpqerRBxDJnmkUDCaQT/dfNXWX/ZZCQ==}
    engines: {node: '>=12'}
    cpu: [x64]
    os: [freebsd]

  '@esbuild/freebsd-x64@0.23.1':
    resolution: {integrity: sha512-lK1eJeyk1ZX8UklqFd/3A60UuZ/6UVfGT2LuGo3Wp4/z7eRTRYY+0xOu2kpClP+vMTi9wKOfXi2vjUpO1Ro76g==}
    engines: {node: '>=18'}
    cpu: [x64]
    os: [freebsd]

  '@esbuild/linux-arm64@0.21.5':
    resolution: {integrity: sha512-ibKvmyYzKsBeX8d8I7MH/TMfWDXBF3db4qM6sy+7re0YXya+K1cem3on9XgdT2EQGMu4hQyZhan7TeQ8XkGp4Q==}
    engines: {node: '>=12'}
    cpu: [arm64]
    os: [linux]

  '@esbuild/linux-arm64@0.23.1':
    resolution: {integrity: sha512-/93bf2yxencYDnItMYV/v116zff6UyTjo4EtEQjUBeGiVpMmffDNUyD9UN2zV+V3LRV3/on4xdZ26NKzn6754g==}
    engines: {node: '>=18'}
    cpu: [arm64]
    os: [linux]

  '@esbuild/linux-arm@0.21.5':
    resolution: {integrity: sha512-bPb5AHZtbeNGjCKVZ9UGqGwo8EUu4cLq68E95A53KlxAPRmUyYv2D6F0uUI65XisGOL1hBP5mTronbgo+0bFcA==}
    engines: {node: '>=12'}
    cpu: [arm]
    os: [linux]

  '@esbuild/linux-arm@0.23.1':
    resolution: {integrity: sha512-CXXkzgn+dXAPs3WBwE+Kvnrf4WECwBdfjfeYHpMeVxWE0EceB6vhWGShs6wi0IYEqMSIzdOF1XjQ/Mkm5d7ZdQ==}
    engines: {node: '>=18'}
    cpu: [arm]
    os: [linux]

  '@esbuild/linux-ia32@0.21.5':
    resolution: {integrity: sha512-YvjXDqLRqPDl2dvRODYmmhz4rPeVKYvppfGYKSNGdyZkA01046pLWyRKKI3ax8fbJoK5QbxblURkwK/MWY18Tg==}
    engines: {node: '>=12'}
    cpu: [ia32]
    os: [linux]

  '@esbuild/linux-ia32@0.23.1':
    resolution: {integrity: sha512-VTN4EuOHwXEkXzX5nTvVY4s7E/Krz7COC8xkftbbKRYAl96vPiUssGkeMELQMOnLOJ8k3BY1+ZY52tttZnHcXQ==}
    engines: {node: '>=18'}
    cpu: [ia32]
    os: [linux]

  '@esbuild/linux-loong64@0.21.5':
    resolution: {integrity: sha512-uHf1BmMG8qEvzdrzAqg2SIG/02+4/DHB6a9Kbya0XDvwDEKCoC8ZRWI5JJvNdUjtciBGFQ5PuBlpEOXQj+JQSg==}
    engines: {node: '>=12'}
    cpu: [loong64]
    os: [linux]

  '@esbuild/linux-loong64@0.23.1':
    resolution: {integrity: sha512-Vx09LzEoBa5zDnieH8LSMRToj7ir/Jeq0Gu6qJ/1GcBq9GkfoEAoXvLiW1U9J1qE/Y/Oyaq33w5p2ZWrNNHNEw==}
    engines: {node: '>=18'}
    cpu: [loong64]
    os: [linux]

  '@esbuild/linux-mips64el@0.21.5':
    resolution: {integrity: sha512-IajOmO+KJK23bj52dFSNCMsz1QP1DqM6cwLUv3W1QwyxkyIWecfafnI555fvSGqEKwjMXVLokcV5ygHW5b3Jbg==}
    engines: {node: '>=12'}
    cpu: [mips64el]
    os: [linux]

  '@esbuild/linux-mips64el@0.23.1':
    resolution: {integrity: sha512-nrFzzMQ7W4WRLNUOU5dlWAqa6yVeI0P78WKGUo7lg2HShq/yx+UYkeNSE0SSfSure0SqgnsxPvmAUu/vu0E+3Q==}
    engines: {node: '>=18'}
    cpu: [mips64el]
    os: [linux]

  '@esbuild/linux-ppc64@0.21.5':
    resolution: {integrity: sha512-1hHV/Z4OEfMwpLO8rp7CvlhBDnjsC3CttJXIhBi+5Aj5r+MBvy4egg7wCbe//hSsT+RvDAG7s81tAvpL2XAE4w==}
    engines: {node: '>=12'}
    cpu: [ppc64]
    os: [linux]

  '@esbuild/linux-ppc64@0.23.1':
    resolution: {integrity: sha512-dKN8fgVqd0vUIjxuJI6P/9SSSe/mB9rvA98CSH2sJnlZ/OCZWO1DJvxj8jvKTfYUdGfcq2dDxoKaC6bHuTlgcw==}
    engines: {node: '>=18'}
    cpu: [ppc64]
    os: [linux]

  '@esbuild/linux-riscv64@0.21.5':
    resolution: {integrity: sha512-2HdXDMd9GMgTGrPWnJzP2ALSokE/0O5HhTUvWIbD3YdjME8JwvSCnNGBnTThKGEB91OZhzrJ4qIIxk/SBmyDDA==}
    engines: {node: '>=12'}
    cpu: [riscv64]
    os: [linux]

  '@esbuild/linux-riscv64@0.23.1':
    resolution: {integrity: sha512-5AV4Pzp80fhHL83JM6LoA6pTQVWgB1HovMBsLQ9OZWLDqVY8MVobBXNSmAJi//Csh6tcY7e7Lny2Hg1tElMjIA==}
    engines: {node: '>=18'}
    cpu: [riscv64]
    os: [linux]

  '@esbuild/linux-s390x@0.21.5':
    resolution: {integrity: sha512-zus5sxzqBJD3eXxwvjN1yQkRepANgxE9lgOW2qLnmr8ikMTphkjgXu1HR01K4FJg8h1kEEDAqDcZQtbrRnB41A==}
    engines: {node: '>=12'}
    cpu: [s390x]
    os: [linux]

  '@esbuild/linux-s390x@0.23.1':
    resolution: {integrity: sha512-9ygs73tuFCe6f6m/Tb+9LtYxWR4c9yg7zjt2cYkjDbDpV/xVn+68cQxMXCjUpYwEkze2RcU/rMnfIXNRFmSoDw==}
    engines: {node: '>=18'}
    cpu: [s390x]
    os: [linux]

  '@esbuild/linux-x64@0.21.5':
    resolution: {integrity: sha512-1rYdTpyv03iycF1+BhzrzQJCdOuAOtaqHTWJZCWvijKD2N5Xu0TtVC8/+1faWqcP9iBCWOmjmhoH94dH82BxPQ==}
    engines: {node: '>=12'}
    cpu: [x64]
    os: [linux]

  '@esbuild/linux-x64@0.23.1':
    resolution: {integrity: sha512-EV6+ovTsEXCPAp58g2dD68LxoP/wK5pRvgy0J/HxPGB009omFPv3Yet0HiaqvrIrgPTBuC6wCH1LTOY91EO5hQ==}
    engines: {node: '>=18'}
    cpu: [x64]
    os: [linux]

  '@esbuild/netbsd-x64@0.21.5':
    resolution: {integrity: sha512-Woi2MXzXjMULccIwMnLciyZH4nCIMpWQAs049KEeMvOcNADVxo0UBIQPfSmxB3CWKedngg7sWZdLvLczpe0tLg==}
    engines: {node: '>=12'}
    cpu: [x64]
    os: [netbsd]

  '@esbuild/netbsd-x64@0.23.1':
    resolution: {integrity: sha512-aevEkCNu7KlPRpYLjwmdcuNz6bDFiE7Z8XC4CPqExjTvrHugh28QzUXVOZtiYghciKUacNktqxdpymplil1beA==}
    engines: {node: '>=18'}
    cpu: [x64]
    os: [netbsd]

  '@esbuild/openbsd-arm64@0.23.1':
    resolution: {integrity: sha512-3x37szhLexNA4bXhLrCC/LImN/YtWis6WXr1VESlfVtVeoFJBRINPJ3f0a/6LV8zpikqoUg4hyXw0sFBt5Cr+Q==}
    engines: {node: '>=18'}
    cpu: [arm64]
    os: [openbsd]

  '@esbuild/openbsd-x64@0.21.5':
    resolution: {integrity: sha512-HLNNw99xsvx12lFBUwoT8EVCsSvRNDVxNpjZ7bPn947b8gJPzeHWyNVhFsaerc0n3TsbOINvRP2byTZ5LKezow==}
    engines: {node: '>=12'}
    cpu: [x64]
    os: [openbsd]

  '@esbuild/openbsd-x64@0.23.1':
    resolution: {integrity: sha512-aY2gMmKmPhxfU+0EdnN+XNtGbjfQgwZj43k8G3fyrDM/UdZww6xrWxmDkuz2eCZchqVeABjV5BpildOrUbBTqA==}
    engines: {node: '>=18'}
    cpu: [x64]
    os: [openbsd]

  '@esbuild/sunos-x64@0.21.5':
    resolution: {integrity: sha512-6+gjmFpfy0BHU5Tpptkuh8+uw3mnrvgs+dSPQXQOv3ekbordwnzTVEb4qnIvQcYXq6gzkyTnoZ9dZG+D4garKg==}
    engines: {node: '>=12'}
    cpu: [x64]
    os: [sunos]

  '@esbuild/sunos-x64@0.23.1':
    resolution: {integrity: sha512-RBRT2gqEl0IKQABT4XTj78tpk9v7ehp+mazn2HbUeZl1YMdaGAQqhapjGTCe7uw7y0frDi4gS0uHzhvpFuI1sA==}
    engines: {node: '>=18'}
    cpu: [x64]
    os: [sunos]

  '@esbuild/win32-arm64@0.21.5':
    resolution: {integrity: sha512-Z0gOTd75VvXqyq7nsl93zwahcTROgqvuAcYDUr+vOv8uHhNSKROyU961kgtCD1e95IqPKSQKH7tBTslnS3tA8A==}
    engines: {node: '>=12'}
    cpu: [arm64]
    os: [win32]

  '@esbuild/win32-arm64@0.23.1':
    resolution: {integrity: sha512-4O+gPR5rEBe2FpKOVyiJ7wNDPA8nGzDuJ6gN4okSA1gEOYZ67N8JPk58tkWtdtPeLz7lBnY6I5L3jdsr3S+A6A==}
    engines: {node: '>=18'}
    cpu: [arm64]
    os: [win32]

  '@esbuild/win32-ia32@0.21.5':
    resolution: {integrity: sha512-SWXFF1CL2RVNMaVs+BBClwtfZSvDgtL//G/smwAc5oVK/UPu2Gu9tIaRgFmYFFKrmg3SyAjSrElf0TiJ1v8fYA==}
    engines: {node: '>=12'}
    cpu: [ia32]
    os: [win32]

  '@esbuild/win32-ia32@0.23.1':
    resolution: {integrity: sha512-BcaL0Vn6QwCwre3Y717nVHZbAa4UBEigzFm6VdsVdT/MbZ38xoj1X9HPkZhbmaBGUD1W8vxAfffbDe8bA6AKnQ==}
    engines: {node: '>=18'}
    cpu: [ia32]
    os: [win32]

  '@esbuild/win32-x64@0.21.5':
    resolution: {integrity: sha512-tQd/1efJuzPC6rCFwEvLtci/xNFcTZknmXs98FYDfGE4wP9ClFV98nyKrzJKVPMhdDnjzLhdUyMX4PsQAPjwIw==}
    engines: {node: '>=12'}
    cpu: [x64]
    os: [win32]

  '@esbuild/win32-x64@0.23.1':
    resolution: {integrity: sha512-BHpFFeslkWrXWyUPnbKm+xYYVYruCinGcftSBaa8zoF9hZO4BcSCFUvHVTtzpIY6YzUnYtuEhZ+C9iEXjxnasg==}
    engines: {node: '>=18'}
    cpu: [x64]
    os: [win32]

  '@eslint-community/eslint-utils@4.4.0':
    resolution: {integrity: sha512-1/sA4dwrzBAyeUoQ6oxahHKmrZvsnLCg4RfxW3ZFGGmQkSNQPFNLV9CUEFQP1x9EYXHTo5p6xdhZM1Ne9p/AfA==}
    engines: {node: ^12.22.0 || ^14.17.0 || >=16.0.0}
    peerDependencies:
      eslint: ^6.0.0 || ^7.0.0 || >=8.0.0

  '@eslint-community/regexpp@4.11.1':
    resolution: {integrity: sha512-m4DVN9ZqskZoLU5GlWZadwDnYo3vAEydiUayB9widCl9ffWx2IvPnp6n3on5rJmziJSw9Bv+Z3ChDVdMwXCY8Q==}
    engines: {node: ^12.0.0 || ^14.0.0 || >=16.0.0}

  '@eslint/eslintrc@2.1.4':
    resolution: {integrity: sha512-269Z39MS6wVJtsoUl10L60WdkhJVdPG24Q4eZTH3nnF6lpvSShEK3wQjDX9JRWAUPvPh7COouPpU9IrqaZFvtQ==}
    engines: {node: ^12.22.0 || ^14.17.0 || >=16.0.0}

  '@eslint/js@8.57.1':
    resolution: {integrity: sha512-d9zaMRSTIKDLhctzH12MtXvJKSSUhaHcjV+2Z+GK+EEY7XKpP5yR4x+N3TAcHTcu963nIr+TMcCb4DBCYX1z6Q==}
    engines: {node: ^12.22.0 || ^14.17.0 || >=16.0.0}

  '@fontsource/roboto-slab@5.1.0':
    resolution: {integrity: sha512-qLqqRm5nwNVgxcfkwL7loyCZr5R5ZR0Vo5vZFgem+zrSKdufB8zQAcOFR3i3ZGnFjuQc2izWSXheY8FSqJ8UoQ==}

  '@fontsource/saira-condensed@5.1.0':
    resolution: {integrity: sha512-Rd2APUoxEf4ItaGIuAhdhg2ojsZCqDfBzlySnUU0gz3rCTQTSjkrIr7namFDpAO7HMfho88VWG1e5impZc6vsg==}

  '@glidejs/glide@3.6.2':
    resolution: {integrity: sha512-oXw7In0IZV69PC0PChQakY+yh+UnqIb5+zfVuEIzub6Kkfl1foo7TAhr2PZXPzihOG9YS57t8wvdzBFEZ0aPVA==}

  '@humanwhocodes/config-array@0.13.0':
    resolution: {integrity: sha512-DZLEEqFWQFiyK6h5YIeynKx7JlvCYWL0cImfSRXZ9l4Sg2efkFGTuFf6vzXjK1cq6IYkU+Eg/JizXw+TD2vRNw==}
    engines: {node: '>=10.10.0'}
    deprecated: Use @eslint/config-array instead

  '@humanwhocodes/module-importer@1.0.1':
    resolution: {integrity: sha512-bxveV4V8v5Yb4ncFTT3rPSgZBOpCkjfK0y4oVVVJwIuDVBRMDXrPyXRL988i5ap9m9bnyEEjWfm5WkBmtffLfA==}
    engines: {node: '>=12.22'}

  '@humanwhocodes/object-schema@2.0.3':
    resolution: {integrity: sha512-93zYdMES/c1D69yZiKDBj0V24vqNzB/koF26KPaagAfd3P/4gUlh3Dys5ogAK+Exi9QyzlD8x/08Zt7wIKcDcA==}
    deprecated: Use @eslint/object-schema instead

  '@iarna/toml@2.2.5':
    resolution: {integrity: sha512-trnsAYxU3xnS1gPHPyU961coFyLkh4gAD/0zQ5mymY4yOZ+CYvsPqUbOFSw0aDM4y0tV7tiFxL/1XfXPNC6IPg==}

  '@img/sharp-darwin-arm64@0.33.5':
    resolution: {integrity: sha512-UT4p+iz/2H4twwAoLCqfA9UH5pI6DggwKEGuaPy7nCVQ8ZsiY5PIcrRvD1DzuY3qYL07NtIQcWnBSY/heikIFQ==}
    engines: {node: ^18.17.0 || ^20.3.0 || >=21.0.0}
    cpu: [arm64]
    os: [darwin]

  '@img/sharp-darwin-x64@0.33.5':
    resolution: {integrity: sha512-fyHac4jIc1ANYGRDxtiqelIbdWkIuQaI84Mv45KvGRRxSAa7o7d1ZKAOBaYbnepLC1WqxfpimdeWfvqqSGwR2Q==}
    engines: {node: ^18.17.0 || ^20.3.0 || >=21.0.0}
    cpu: [x64]
    os: [darwin]

  '@img/sharp-libvips-darwin-arm64@1.0.4':
    resolution: {integrity: sha512-XblONe153h0O2zuFfTAbQYAX2JhYmDHeWikp1LM9Hul9gVPjFY427k6dFEcOL72O01QxQsWi761svJ/ev9xEDg==}
    cpu: [arm64]
    os: [darwin]

  '@img/sharp-libvips-darwin-x64@1.0.4':
    resolution: {integrity: sha512-xnGR8YuZYfJGmWPvmlunFaWJsb9T/AO2ykoP3Fz/0X5XV2aoYBPkX6xqCQvUTKKiLddarLaxpzNe+b1hjeWHAQ==}
    cpu: [x64]
    os: [darwin]

  '@img/sharp-libvips-linux-arm64@1.0.4':
    resolution: {integrity: sha512-9B+taZ8DlyyqzZQnoeIvDVR/2F4EbMepXMc/NdVbkzsJbzkUjhXv/70GQJ7tdLA4YJgNP25zukcxpX2/SueNrA==}
    cpu: [arm64]
    os: [linux]

  '@img/sharp-libvips-linux-arm@1.0.5':
    resolution: {integrity: sha512-gvcC4ACAOPRNATg/ov8/MnbxFDJqf/pDePbBnuBDcjsI8PssmjoKMAz4LtLaVi+OnSb5FK/yIOamqDwGmXW32g==}
    cpu: [arm]
    os: [linux]

  '@img/sharp-libvips-linux-s390x@1.0.4':
    resolution: {integrity: sha512-u7Wz6ntiSSgGSGcjZ55im6uvTrOxSIS8/dgoVMoiGE9I6JAfU50yH5BoDlYA1tcuGS7g/QNtetJnxA6QEsCVTA==}
    cpu: [s390x]
    os: [linux]

  '@img/sharp-libvips-linux-x64@1.0.4':
    resolution: {integrity: sha512-MmWmQ3iPFZr0Iev+BAgVMb3ZyC4KeFc3jFxnNbEPas60e1cIfevbtuyf9nDGIzOaW9PdnDciJm+wFFaTlj5xYw==}
    cpu: [x64]
    os: [linux]

  '@img/sharp-libvips-linuxmusl-arm64@1.0.4':
    resolution: {integrity: sha512-9Ti+BbTYDcsbp4wfYib8Ctm1ilkugkA/uscUn6UXK1ldpC1JjiXbLfFZtRlBhjPZ5o1NCLiDbg8fhUPKStHoTA==}
    cpu: [arm64]
    os: [linux]

  '@img/sharp-libvips-linuxmusl-x64@1.0.4':
    resolution: {integrity: sha512-viYN1KX9m+/hGkJtvYYp+CCLgnJXwiQB39damAO7WMdKWlIhmYTfHjwSbQeUK/20vY154mwezd9HflVFM1wVSw==}
    cpu: [x64]
    os: [linux]

  '@img/sharp-linux-arm64@0.33.5':
    resolution: {integrity: sha512-JMVv+AMRyGOHtO1RFBiJy/MBsgz0x4AWrT6QoEVVTyh1E39TrCUpTRI7mx9VksGX4awWASxqCYLCV4wBZHAYxA==}
    engines: {node: ^18.17.0 || ^20.3.0 || >=21.0.0}
    cpu: [arm64]
    os: [linux]

  '@img/sharp-linux-arm@0.33.5':
    resolution: {integrity: sha512-JTS1eldqZbJxjvKaAkxhZmBqPRGmxgu+qFKSInv8moZ2AmT5Yib3EQ1c6gp493HvrvV8QgdOXdyaIBrhvFhBMQ==}
    engines: {node: ^18.17.0 || ^20.3.0 || >=21.0.0}
    cpu: [arm]
    os: [linux]

  '@img/sharp-linux-s390x@0.33.5':
    resolution: {integrity: sha512-y/5PCd+mP4CA/sPDKl2961b+C9d+vPAveS33s6Z3zfASk2j5upL6fXVPZi7ztePZ5CuH+1kW8JtvxgbuXHRa4Q==}
    engines: {node: ^18.17.0 || ^20.3.0 || >=21.0.0}
    cpu: [s390x]
    os: [linux]

  '@img/sharp-linux-x64@0.33.5':
    resolution: {integrity: sha512-opC+Ok5pRNAzuvq1AG0ar+1owsu842/Ab+4qvU879ippJBHvyY5n2mxF1izXqkPYlGuP/M556uh53jRLJmzTWA==}
    engines: {node: ^18.17.0 || ^20.3.0 || >=21.0.0}
    cpu: [x64]
    os: [linux]

  '@img/sharp-linuxmusl-arm64@0.33.5':
    resolution: {integrity: sha512-XrHMZwGQGvJg2V/oRSUfSAfjfPxO+4DkiRh6p2AFjLQztWUuY/o8Mq0eMQVIY7HJ1CDQUJlxGGZRw1a5bqmd1g==}
    engines: {node: ^18.17.0 || ^20.3.0 || >=21.0.0}
    cpu: [arm64]
    os: [linux]

  '@img/sharp-linuxmusl-x64@0.33.5':
    resolution: {integrity: sha512-WT+d/cgqKkkKySYmqoZ8y3pxx7lx9vVejxW/W4DOFMYVSkErR+w7mf2u8m/y4+xHe7yY9DAXQMWQhpnMuFfScw==}
    engines: {node: ^18.17.0 || ^20.3.0 || >=21.0.0}
    cpu: [x64]
    os: [linux]

  '@img/sharp-wasm32@0.33.5':
    resolution: {integrity: sha512-ykUW4LVGaMcU9lu9thv85CbRMAwfeadCJHRsg2GmeRa/cJxsVY9Rbd57JcMxBkKHag5U/x7TSBpScF4U8ElVzg==}
    engines: {node: ^18.17.0 || ^20.3.0 || >=21.0.0}
    cpu: [wasm32]

  '@img/sharp-win32-ia32@0.33.5':
    resolution: {integrity: sha512-T36PblLaTwuVJ/zw/LaH0PdZkRz5rd3SmMHX8GSmR7vtNSP5Z6bQkExdSK7xGWyxLw4sUknBuugTelgw2faBbQ==}
    engines: {node: ^18.17.0 || ^20.3.0 || >=21.0.0}
    cpu: [ia32]
    os: [win32]

  '@img/sharp-win32-x64@0.33.5':
    resolution: {integrity: sha512-MpY/o8/8kj+EcnxwvrP4aTJSWw/aZ7JIGR4aBeZkZw5B7/Jn+tY9/VNwtcoGmdT7GfggGIU4kygOMSbYnOrAbg==}
    engines: {node: ^18.17.0 || ^20.3.0 || >=21.0.0}
    cpu: [x64]
    os: [win32]

  '@jridgewell/gen-mapping@0.3.5':
    resolution: {integrity: sha512-IzL8ZoEDIBRWEzlCcRhOaCupYyN5gdIK+Q6fbFdPDg6HqX6jpkItn7DFIpW9LQzXG6Df9sA7+OKnq0qlz/GaQg==}
    engines: {node: '>=6.0.0'}

  '@jridgewell/resolve-uri@3.1.2':
    resolution: {integrity: sha512-bRISgCIjP20/tbWSPWMEi54QVPRZExkuD9lJL+UIxUKtwVJA8wW1Trb1jMs1RFXo1CBTNZ/5hpC9QvmKWdopKw==}
    engines: {node: '>=6.0.0'}

  '@jridgewell/set-array@1.2.1':
    resolution: {integrity: sha512-R8gLRTZeyp03ymzP/6Lil/28tGeGEzhx1q2k703KGWRAI1VdvPIXdG70VJc2pAMw3NA6JKL5hhFu1sJX0Mnn/A==}
    engines: {node: '>=6.0.0'}

  '@jridgewell/sourcemap-codec@1.5.0':
    resolution: {integrity: sha512-gv3ZRaISU3fjPAgNsriBRqGWQL6quFx04YMPW/zD8XMLsU32mhCCbfbO6KZFLjvYpCZ8zyDEgqsgf+PwPaM7GQ==}

  '@jridgewell/trace-mapping@0.3.25':
    resolution: {integrity: sha512-vNk6aEwybGtawWmy/PzwnGDOjCkLWSD2wqvjGGAgOAwCGWySYXfYoxt00IJkTF+8Lb57DwOb3Aa0o9CApepiYQ==}

  '@mapbox/jsonlint-lines-primitives@2.0.2':
    resolution: {integrity: sha512-rY0o9A5ECsTQRVhv7tL/OyDpGAoUB4tTvLiW1DSzQGq4bvTPhNw1VpSNjDJc5GFZ2XuyOtSWSVN05qOtcD71qQ==}
    engines: {node: '>= 0.6'}

  '@mapbox/mapbox-gl-supported@3.0.0':
    resolution: {integrity: sha512-2XghOwu16ZwPJLOFVuIOaLbN0iKMn867evzXFyf0P22dqugezfJwLmdanAgU25ITvz1TvOfVP4jsDImlDJzcWg==}

  '@mapbox/point-geometry@0.1.0':
    resolution: {integrity: sha512-6j56HdLTwWGO0fJPlrZtdU/B13q8Uwmo18Ck2GnGgN9PCFyKTZ3UbXeEdRFh18i9XQ92eH2VdtpJHpBD3aripQ==}

  '@mapbox/tiny-sdf@2.0.6':
    resolution: {integrity: sha512-qMqa27TLw+ZQz5Jk+RcwZGH7BQf5G/TrutJhspsca/3SHwmgKQ1iq+d3Jxz5oysPVYTGP6aXxCo5Lk9Er6YBAA==}

  '@mapbox/unitbezier@0.0.1':
    resolution: {integrity: sha512-nMkuDXFv60aBr9soUG5q+GvZYL+2KZHVvsqFCzqnkGEf46U2fvmytHaEVc1/YZbiLn8X+eR3QzX1+dwDO1lxlw==}

  '@mapbox/vector-tile@1.3.1':
    resolution: {integrity: sha512-MCEddb8u44/xfQ3oD+Srl/tNcQoqTw3goGk2oLsrFxOTc3dUp+kAnby3PvAeeBYSMSjSPD1nd1AJA6W49WnoUw==}

  '@mapbox/whoots-js@3.1.0':
    resolution: {integrity: sha512-Es6WcD0nO5l+2BOQS4uLfNPYQaNDfbot3X1XUoloz+x0mPDS3eeORZJl06HXjwBG1fOGwCRnzK88LMdxKRrd6Q==}
    engines: {node: '>=6.0.0'}

  '@nodelib/fs.scandir@2.1.5':
    resolution: {integrity: sha512-vq24Bq3ym5HEQm2NKCr3yXDwjc7vTsEThRDnkp2DK9p1uqLR+DHurm/NOTo0KG7HYHU7eppKZj3MyqYuMBf62g==}
    engines: {node: '>= 8'}

  '@nodelib/fs.stat@2.0.5':
    resolution: {integrity: sha512-RkhPPp2zrqDAQA/2jNhnztcPAlv64XdhIp7a7454A5ovI7Bukxgt7MX7udwAu3zg1DcpPU0rz3VV1SeaqvY4+A==}
    engines: {node: '>= 8'}

  '@nodelib/fs.walk@1.2.8':
    resolution: {integrity: sha512-oGB+UxlgWcgQkgwo8GcEGwemoTFt3FIO9ababBmaGwXIoBKZ+GTy0pP185beGg7Llih/NSHSV2XAs1lnznocSg==}
    engines: {node: '>= 8'}

  '@pagefind/darwin-arm64@1.1.1':
    resolution: {integrity: sha512-tZ9tysUmQpFs2EqWG2+E1gc+opDAhSyZSsgKmFzhnWfkK02YHZhvL5XJXEZDqYy3s1FAKhwjTg8XDxneuBlDZQ==}
    cpu: [arm64]
    os: [darwin]

  '@pagefind/darwin-x64@1.1.1':
    resolution: {integrity: sha512-ChohLQ39dLwaxQv0jIQB/SavP3TM5K5ENfDTqIdzLkmfs3+JlzSDyQKcJFjTHYcCzQOZVeieeGq8PdqvLJxJxQ==}
    cpu: [x64]
    os: [darwin]

  '@pagefind/default-ui@1.1.1':
    resolution: {integrity: sha512-ZM0zDatWDnac/VGHhQCiM7UgA4ca8jpjA+VfuTJyHJBaxGqZMQnm4WoTz9E0KFcue1Bh9kxpu7uWFZfwpZZk0A==}

  '@pagefind/linux-arm64@1.1.1':
    resolution: {integrity: sha512-H5P6wDoCoAbdsWp0Zx0DxnLUrwTGWGLu/VI1rcN2CyFdY2EGSvPQsbGBMrseKRNuIrJDFtxHHHyjZ7UbzaM9EA==}
    cpu: [arm64]
    os: [linux]

  '@pagefind/linux-x64@1.1.1':
    resolution: {integrity: sha512-yJs7tTYbL2MI3HT+ngs9E1BfUbY9M4/YzA0yEM5xBo4Xl8Yu8Qg2xZTOQ1/F6gwvMrjCUFo8EoACs6LRDhtMrQ==}
    cpu: [x64]
    os: [linux]

  '@pagefind/windows-x64@1.1.1':
    resolution: {integrity: sha512-b7/qPqgIl+lMzkQ8fJt51SfguB396xbIIR+VZ3YrL2tLuyifDJ1wL5mEm+ddmHxJ2Fki340paPcDan9en5OmAw==}
    cpu: [x64]
    os: [win32]

  '@polka/url@1.0.0-next.28':
    resolution: {integrity: sha512-8LduaNlMZGwdZ6qWrKlfa+2M4gahzFkprZiAt2TF8uS0qQgBizKXpXURqvTJ4WtmupWxaLqjRb2UCTe72mu+Aw==}

  '@prgm/sveltekit-progress-bar@2.0.0':
    resolution: {integrity: sha512-N9SlYDfpqaY9MyG85Wk38R9/BipIUdTJ4U7LVPY5cFn5cwGZrVA1lsXC3I2kmGtwz+DF6v/DvySkYOWCPmJV4A==}
    engines: {node: '>=18'}
    peerDependencies:
      '@sveltejs/kit': ^2.0.0
      svelte: ^4.0.0

  '@rollup/pluginutils@5.1.3':
    resolution: {integrity: sha512-Pnsb6f32CD2W3uCaLZIzDmeFyQ2b8UWMFI7xtwUezpcGBDVDW6y9XgAWIlARiGAo6eNF5FK5aQTr0LFyNyqq5A==}
    engines: {node: '>=14.0.0'}
    peerDependencies:
      rollup: ^1.20.0||^2.0.0||^3.0.0||^4.0.0
    peerDependenciesMeta:
      rollup:
        optional: true

  '@rollup/rollup-android-arm-eabi@4.24.0':
    resolution: {integrity: sha512-Q6HJd7Y6xdB48x8ZNVDOqsbh2uByBhgK8PiQgPhwkIw/HC/YX5Ghq2mQY5sRMZWHb3VsFkWooUVOZHKr7DmDIA==}
    cpu: [arm]
    os: [android]

  '@rollup/rollup-android-arm64@4.24.0':
    resolution: {integrity: sha512-ijLnS1qFId8xhKjT81uBHuuJp2lU4x2yxa4ctFPtG+MqEE6+C5f/+X/bStmxapgmwLwiL3ih122xv8kVARNAZA==}
    cpu: [arm64]
    os: [android]

  '@rollup/rollup-darwin-arm64@4.24.0':
    resolution: {integrity: sha512-bIv+X9xeSs1XCk6DVvkO+S/z8/2AMt/2lMqdQbMrmVpgFvXlmde9mLcbQpztXm1tajC3raFDqegsH18HQPMYtA==}
    cpu: [arm64]
    os: [darwin]

  '@rollup/rollup-darwin-x64@4.24.0':
    resolution: {integrity: sha512-X6/nOwoFN7RT2svEQWUsW/5C/fYMBe4fnLK9DQk4SX4mgVBiTA9h64kjUYPvGQ0F/9xwJ5U5UfTbl6BEjaQdBQ==}
    cpu: [x64]
    os: [darwin]

  '@rollup/rollup-linux-arm-gnueabihf@4.24.0':
    resolution: {integrity: sha512-0KXvIJQMOImLCVCz9uvvdPgfyWo93aHHp8ui3FrtOP57svqrF/roSSR5pjqL2hcMp0ljeGlU4q9o/rQaAQ3AYA==}
    cpu: [arm]
    os: [linux]

  '@rollup/rollup-linux-arm-musleabihf@4.24.0':
    resolution: {integrity: sha512-it2BW6kKFVh8xk/BnHfakEeoLPv8STIISekpoF+nBgWM4d55CZKc7T4Dx1pEbTnYm/xEKMgy1MNtYuoA8RFIWw==}
    cpu: [arm]
    os: [linux]

  '@rollup/rollup-linux-arm64-gnu@4.24.0':
    resolution: {integrity: sha512-i0xTLXjqap2eRfulFVlSnM5dEbTVque/3Pi4g2y7cxrs7+a9De42z4XxKLYJ7+OhE3IgxvfQM7vQc43bwTgPwA==}
    cpu: [arm64]
    os: [linux]

  '@rollup/rollup-linux-arm64-musl@4.24.0':
    resolution: {integrity: sha512-9E6MKUJhDuDh604Qco5yP/3qn3y7SLXYuiC0Rpr89aMScS2UAmK1wHP2b7KAa1nSjWJc/f/Lc0Wl1L47qjiyQw==}
    cpu: [arm64]
    os: [linux]

  '@rollup/rollup-linux-powerpc64le-gnu@4.24.0':
    resolution: {integrity: sha512-2XFFPJ2XMEiF5Zi2EBf4h73oR1V/lycirxZxHZNc93SqDN/IWhYYSYj8I9381ikUFXZrz2v7r2tOVk2NBwxrWw==}
    cpu: [ppc64]
    os: [linux]

  '@rollup/rollup-linux-riscv64-gnu@4.24.0':
    resolution: {integrity: sha512-M3Dg4hlwuntUCdzU7KjYqbbd+BLq3JMAOhCKdBE3TcMGMZbKkDdJ5ivNdehOssMCIokNHFOsv7DO4rlEOfyKpg==}
    cpu: [riscv64]
    os: [linux]

  '@rollup/rollup-linux-s390x-gnu@4.24.0':
    resolution: {integrity: sha512-mjBaoo4ocxJppTorZVKWFpy1bfFj9FeCMJqzlMQGjpNPY9JwQi7OuS1axzNIk0nMX6jSgy6ZURDZ2w0QW6D56g==}
    cpu: [s390x]
    os: [linux]

  '@rollup/rollup-linux-x64-gnu@4.24.0':
    resolution: {integrity: sha512-ZXFk7M72R0YYFN5q13niV0B7G8/5dcQ9JDp8keJSfr3GoZeXEoMHP/HlvqROA3OMbMdfr19IjCeNAnPUG93b6A==}
    cpu: [x64]
    os: [linux]

  '@rollup/rollup-linux-x64-musl@4.24.0':
    resolution: {integrity: sha512-w1i+L7kAXZNdYl+vFvzSZy8Y1arS7vMgIy8wusXJzRrPyof5LAb02KGr1PD2EkRcl73kHulIID0M501lN+vobQ==}
    cpu: [x64]
    os: [linux]

  '@rollup/rollup-win32-arm64-msvc@4.24.0':
    resolution: {integrity: sha512-VXBrnPWgBpVDCVY6XF3LEW0pOU51KbaHhccHw6AS6vBWIC60eqsH19DAeeObl+g8nKAz04QFdl/Cefta0xQtUQ==}
    cpu: [arm64]
    os: [win32]

  '@rollup/rollup-win32-ia32-msvc@4.24.0':
    resolution: {integrity: sha512-xrNcGDU0OxVcPTH/8n/ShH4UevZxKIO6HJFK0e15XItZP2UcaiLFd5kiX7hJnqCbSztUF8Qot+JWBC/QXRPYWQ==}
    cpu: [ia32]
    os: [win32]

  '@rollup/rollup-win32-x64-msvc@4.24.0':
    resolution: {integrity: sha512-fbMkAF7fufku0N2dE5TBXcNlg0pt0cJue4xBRE2Qc5Vqikxr4VCgKj/ht6SMdFcOacVA9rqF70APJ8RN/4vMJw==}
    cpu: [x64]
    os: [win32]

  '@sveltejs/adapter-netlify@4.3.4':
    resolution: {integrity: sha512-NDNB35Zq/tPNNWrkpVZVSgTDbEj49QycfLBYny6Kiy78UYnq1sAXGkGKiE3RZckCdXW+lq4z9BV1x1T6S0W63Q==}
    peerDependencies:
      '@sveltejs/kit': ^2.4.0

  '@sveltejs/enhanced-img@0.3.10':
    resolution: {integrity: sha512-1JxjthN6yb1md3rSFbHRDBi/Jj2R9EjE06vh9zbWgYxm5d4UUphTzNICJTis8bkIDQilbAokrkaQtfRpKSE7qg==}
    peerDependencies:
      svelte: ^4.0.0 || ^5.0.0-next.0
      vite: '>= 5.0.0'

  '@sveltejs/kit@2.6.4':
    resolution: {integrity: sha512-qfcbyWw35cy6k9sQ1GUkhuE5qj+PgPKJx3/Aa3+veooWgN0DXZXqMS2PDgpgKDXRIFj6V1KWmMZYYPOhL45lXg==}
    engines: {node: '>=18.13'}
    hasBin: true
    peerDependencies:
      '@sveltejs/vite-plugin-svelte': ^3.0.0 || ^4.0.0-next.1
      svelte: ^4.0.0 || ^5.0.0-next.0
      vite: ^5.0.3

  '@sveltejs/vite-plugin-svelte-inspector@2.1.0':
    resolution: {integrity: sha512-9QX28IymvBlSCqsCll5t0kQVxipsfhFFL+L2t3nTWfXnddYwxBuAEtTtlaVQpRz9c37BhJjltSeY4AJSC03SSg==}
    engines: {node: ^18.0.0 || >=20}
    peerDependencies:
      '@sveltejs/vite-plugin-svelte': ^3.0.0
      svelte: ^4.0.0 || ^5.0.0-next.0
      vite: ^5.0.0

  '@sveltejs/vite-plugin-svelte@3.1.2':
    resolution: {integrity: sha512-Txsm1tJvtiYeLUVRNqxZGKR/mI+CzuIQuc2gn+YCs9rMTowpNZ2Nqt53JdL8KF9bLhAf2ruR/dr9eZCwdTriRA==}
    engines: {node: ^18.0.0 || >=20}
    peerDependencies:
      svelte: ^4.0.0 || ^5.0.0-next.0
      vite: ^5.0.0

  '@types/cookie@0.6.0':
    resolution: {integrity: sha512-4Kh9a6B2bQciAhf7FSuMRRkUWecJgJu9nPnx3yzpsfXX/c50REIqpHY4C82bXP90qrLtXtkDxTZosYO3UpOwlA==}

  '@types/escape-html@1.0.4':
    resolution: {integrity: sha512-qZ72SFTgUAZ5a7Tj6kf2SHLetiH5S6f8G5frB2SPQ3EyF02kxdyBFf4Tz4banE3xCgGnKgWLt//a6VuYHKYJTg==}

  '@types/estree@1.0.6':
    resolution: {integrity: sha512-AYnb1nQyY49te+VRAVgmzfcgjYS91mY5P0TKUDCLEM+gNnA+3T6rWITXRLYCpahpqSQbN5cE+gHpnPyXjHWxcw==}

  '@types/geojson-vt@3.2.5':
    resolution: {integrity: sha512-qDO7wqtprzlpe8FfQ//ClPV9xiuoh2nkIgiouIptON9w5jvD/fA4szvP9GBlDVdJ5dldAl0kX/sy3URbWwLx0g==}

  '@types/geojson@7946.0.14':
    resolution: {integrity: sha512-WCfD5Ht3ZesJUsONdhvm84dmzWOiOzOAqOncN0++w0lBw1o8OuDNJF2McvvCef/yBqb/HYRahp1BYtODFQ8bRg==}

  '@types/glidejs__glide@3.6.5':
    resolution: {integrity: sha512-OUjzveIu+tiK5VvyPh6jTBJ/vH6+vC+XWzC2KJzpgUW8uancMJBa7R+BlXuvtSPdLw/pQForVasy0fm1D7JWOQ==}

  '@types/hast@2.3.10':
    resolution: {integrity: sha512-McWspRw8xx8J9HurkVBfYj0xKoE25tOFlHGdx4MJ5xORQrMGZNqJhVQWaIbm6Oyla5kYOXtDiopzKRJzEOkwJw==}

  '@types/json-schema@7.0.15':
    resolution: {integrity: sha512-5+fP8P8MFNC+AyZCDxrB2pkZFPGzqQWUzpSeuuVLvm8VMcorNYavBqoFcxK8bQz4Qsbn4oUEEem4wDLfcysGHA==}

  '@types/mapbox-gl@2.7.21':
    resolution: {integrity: sha512-Dx9MuF2kKgT/N22LsMUB4b3acFZh9clVqz9zv1fomoiPoBrJolwYxpWA/9LPO/2N0xWbKi4V+pkjTaFkkx/4wA==}

  '@types/mapbox__point-geometry@0.1.4':
    resolution: {integrity: sha512-mUWlSxAmYLfwnRBmgYV86tgYmMIICX4kza8YnE/eIlywGe2XoOxlpVnXWwir92xRLjwyarqwpu2EJKD2pk0IUA==}

  '@types/mapbox__vector-tile@1.3.4':
    resolution: {integrity: sha512-bpd8dRn9pr6xKvuEBQup8pwQfD4VUyqO/2deGjfpe6AwC8YRlyEipvefyRJUSiCJTZuCb8Pl1ciVV5ekqJ96Bg==}

  '@types/marked@5.0.2':
    resolution: {integrity: sha512-OucS4KMHhFzhz27KxmWg7J+kIYqyqoW5kdIEI319hqARQQUTqhao3M/F+uFnDXD0Rg72iDDZxZNxq5gvctmLlg==}

  '@types/mdast@3.0.15':
    resolution: {integrity: sha512-LnwD+mUEfxWMa1QpDraczIn6k0Ee3SMicuYSSzS6ZYl2gKS09EClnJYGd8Du6rfc5r/GZEk5o1mRb8TaTj03sQ==}

  '@types/mdast@4.0.4':
    resolution: {integrity: sha512-kGaNbPh1k7AFzgpud/gMdvIm5xuECykRR+JnWKQno9TAXVa6WIVCGTPvYGekIDL4uwCZQSYbUxNBSb1aUo79oA==}

  '@types/node@20.16.11':
    resolution: {integrity: sha512-y+cTCACu92FyA5fgQSAI8A1H429g7aSK2HsO7K4XYUWc4dY5IUz55JSDIYT6/VsOLfGy8vmvQYC2hfb0iF16Uw==}

  '@types/pbf@3.0.5':
    resolution: {integrity: sha512-j3pOPiEcWZ34R6a6mN07mUkM4o4Lwf6hPNt8eilOeZhTFbxFXmKhvXl9Y28jotFPaI1bpPDJsbCprUoNke6OrA==}

  '@types/semver@7.5.8':
    resolution: {integrity: sha512-I8EUhyrgfLrcTkzV3TSsGyl1tSuPrEDzr0yd5m90UgNxQkyDXULk3b6MlQqTCpZpNtWe1K0hzclnZkTcLBe2UQ==}

  '@types/supercluster@7.1.3':
    resolution: {integrity: sha512-Z0pOY34GDFl3Q6hUFYf3HkTwKEE02e7QgtJppBt+beEAxnyOpJua+voGFvxINBHa06GwLFFym7gRPY2SiKIfIA==}

  '@types/ua-parser-js@0.7.39':
    resolution: {integrity: sha512-P/oDfpofrdtF5xw433SPALpdSchtJmY7nsJItf8h3KXqOslkbySh8zq4dSWXH2oTjRvJ5PczVEoCZPow6GicLg==}

  '@types/ungap__structured-clone@1.2.0':
    resolution: {integrity: sha512-ZoaihZNLeZSxESbk9PUAPZOlSpcKx81I1+4emtULDVmBLkYutTcMlCj2K9VNlf9EWODxdO6gkAqEaLorXwZQVA==}

  '@types/unist@2.0.11':
    resolution: {integrity: sha512-CmBKiL6NNo/OqgmMn95Fk9Whlp2mtvIv+KNpQKN2F4SjvrEesubTRWGYSg+BnWZOnlCaSTU1sMpsBOzgbYhnsA==}

  '@types/unist@3.0.3':
    resolution: {integrity: sha512-ko/gIFJRv177XgZsZcBwnqJN5x/Gien8qNOn0D5bQU/zAzVf9Zt3BlcUiLqhV9y4ARk0GbT3tnUiPNgnTXzc/Q==}

  '@typescript-eslint/eslint-plugin@5.62.0':
    resolution: {integrity: sha512-TiZzBSJja/LbhNPvk6yc0JrX9XqhQ0hdh6M2svYfsHGejaKFIAGd9MQ+ERIMzLGlN/kZoYIgdxFV0PuljTKXag==}
    engines: {node: ^12.22.0 || ^14.17.0 || >=16.0.0}
    peerDependencies:
      '@typescript-eslint/parser': ^5.0.0
      eslint: ^6.0.0 || ^7.0.0 || ^8.0.0
      typescript: '*'
    peerDependenciesMeta:
      typescript:
        optional: true

  '@typescript-eslint/parser@5.62.0':
    resolution: {integrity: sha512-VlJEV0fOQ7BExOsHYAGrgbEiZoi8D+Bl2+f6V2RrXerRSylnp+ZBHmPvaIa8cz0Ajx7WO7Z5RqfgYg7ED1nRhA==}
    engines: {node: ^12.22.0 || ^14.17.0 || >=16.0.0}
    peerDependencies:
      eslint: ^6.0.0 || ^7.0.0 || ^8.0.0
      typescript: '*'
    peerDependenciesMeta:
      typescript:
        optional: true

  '@typescript-eslint/scope-manager@5.62.0':
    resolution: {integrity: sha512-VXuvVvZeQCQb5Zgf4HAxc04q5j+WrNAtNh9OwCsCgpKqESMTu3tF/jhZ3xG6T4NZwWl65Bg8KuS2uEvhSfLl0w==}
    engines: {node: ^12.22.0 || ^14.17.0 || >=16.0.0}

  '@typescript-eslint/type-utils@5.62.0':
    resolution: {integrity: sha512-xsSQreu+VnfbqQpW5vnCJdq1Z3Q0U31qiWmRhr98ONQmcp/yhiPJFPq8MXiJVLiksmOKSjIldZzkebzHuCGzew==}
    engines: {node: ^12.22.0 || ^14.17.0 || >=16.0.0}
    peerDependencies:
      eslint: '*'
      typescript: '*'
    peerDependenciesMeta:
      typescript:
        optional: true

  '@typescript-eslint/types@5.62.0':
    resolution: {integrity: sha512-87NVngcbVXUahrRTqIK27gD2t5Cu1yuCXxbLcFtCzZGlfyVWWh8mLHkoxzjsB6DDNnvdL+fW8MiwPEJyGJQDgQ==}
    engines: {node: ^12.22.0 || ^14.17.0 || >=16.0.0}

  '@typescript-eslint/typescript-estree@5.62.0':
    resolution: {integrity: sha512-CmcQ6uY7b9y694lKdRB8FEel7JbU/40iSAPomu++SjLMntB+2Leay2LO6i8VnJk58MtE9/nQSFIH6jpyRWyYzA==}
    engines: {node: ^12.22.0 || ^14.17.0 || >=16.0.0}
    peerDependencies:
      typescript: '*'
    peerDependenciesMeta:
      typescript:
        optional: true

  '@typescript-eslint/utils@5.62.0':
    resolution: {integrity: sha512-n8oxjeb5aIbPFEtmQxQYOLI0i9n5ySBEY/ZEHHZqKQSFnxio1rv6dthascc9dLuwrL0RC5mPCxB7vnAVGAYWAQ==}
    engines: {node: ^12.22.0 || ^14.17.0 || >=16.0.0}
    peerDependencies:
      eslint: ^6.0.0 || ^7.0.0 || ^8.0.0

  '@typescript-eslint/visitor-keys@5.62.0':
    resolution: {integrity: sha512-07ny+LHRzQXepkGg6w0mFY41fVUNBrL2Roj/++7V1txKugfjm/Ci/qSND03r2RhlJhJYMcTn9AhhSSqQp0Ysyw==}
    engines: {node: ^12.22.0 || ^14.17.0 || >=16.0.0}

  '@ungap/structured-clone@1.2.0':
    resolution: {integrity: sha512-zuVdFrMJiuCDQUMCzQaD6KL28MjnqqN8XnAqiEq9PNm/hCPTSGfrXCOfwj1ow4LFb/tNymJPwsNbVePc1xFqrQ==}

  acorn-jsx@5.3.2:
    resolution: {integrity: sha512-rq9s+JNhf0IChjtDXxllJ7g41oZk5SlXtp0LHwyA5cejwn7vKmKp4pPri6YEePv2PU65sAsegbXtIinmDFDXgQ==}
    peerDependencies:
      acorn: ^6.0.0 || ^7.0.0 || ^8.0.0

  acorn@8.12.1:
    resolution: {integrity: sha512-tcpGyI9zbizT9JbV6oYE477V6mTlXvvi0T0G3SNIYE2apm/G5huBa1+K89VGeovbg+jycCrfhl3ADxErOuO6Jg==}
    engines: {node: '>=0.4.0'}
    hasBin: true

  ajv@6.12.6:
    resolution: {integrity: sha512-j3fVLgvTo527anyYyJOGTYJbG+vnnQYvE0m5mmkc1TK+nxAppkCLMIL0aZ4dblVCNoGShhm+kzE4ZUykBoMg4g==}

  ansi-escapes@7.0.0:
    resolution: {integrity: sha512-GdYO7a61mR0fOlAsvC9/rIHf7L96sBc6dEWzeOu+KAea5bZyQRPIpojrVoI4AXGJS/ycu/fBTdLrUkA4ODrvjw==}
    engines: {node: '>=18'}

  ansi-regex@5.0.1:
    resolution: {integrity: sha512-quJQXlTSUGL2LH9SUXo8VwsY4soanhgo6LNSm84E1LBcE8s3O0wpdiRzyR9z/ZZJMlMWv37qOOb9pdJlMUEKFQ==}
    engines: {node: '>=8'}

  ansi-regex@6.1.0:
    resolution: {integrity: sha512-7HSX4QQb4CspciLpVFwyRe79O3xsIZDDLER21kERQ71oaPodF8jL725AgJMFAYbooIqolJoRLuM81SpeUkpkvA==}
    engines: {node: '>=12'}

  ansi-sequence-parser@1.1.1:
    resolution: {integrity: sha512-vJXt3yiaUL4UU546s3rPXlsry/RnM730G1+HkpKE012AN0sx1eOrxSu95oKDIonskeLTijMgqWZ3uDEe3NFvyg==}

  ansi-styles@4.3.0:
    resolution: {integrity: sha512-zbB9rCJAT1rbjiVDb2hqKFHNYLxgtk8NURxZ3IZwD3F6NtxbXZQCnnSi1Lkx+IDohdPlFp222wVALIheZJQSEg==}
    engines: {node: '>=8'}

  ansi-styles@6.2.1:
    resolution: {integrity: sha512-bN798gFfQX+viw3R7yrGWRqnrN2oRkEkUjjl4JNn4E8GxxbjtG3FbrEIIY3l8/hrwUwIeCZvi4QuOTP4MErVug==}
    engines: {node: '>=12'}

  argparse@2.0.1:
    resolution: {integrity: sha512-8+9WqebbFzpX9OR+Wa6O29asIogeRMzcGtAINdpMHHyAg10f05aSFVBbcEqGf/PXw1EjAZ+q2/bEBg3DvurK3Q==}

  aria-query@5.3.2:
    resolution: {integrity: sha512-COROpnaoap1E2F000S62r6A60uHZnmlvomhfyT2DlTcrY1OrBKn2UhH7qn5wTC9zMvD0AY7csdPSNwKP+7WiQw==}
    engines: {node: '>= 0.4'}

  array-union@2.1.0:
    resolution: {integrity: sha512-HGyxoOTYUyCM6stUe6EJgnd4EoewAI7zMdfqO+kGjnlZmBDz/cR5pf8r/cR4Wq60sL/p0IkcjUEEPwS3GFrIyw==}
    engines: {node: '>=8'}

  axobject-query@4.1.0:
    resolution: {integrity: sha512-qIj0G9wZbMGNLjLmg1PT6v2mE9AH2zlnADJD/2tC6E00hgmhUOfEB6greHPAfLRSufHqROIUTkw6E+M3lH0PTQ==}
    engines: {node: '>= 0.4'}

  bail@2.0.2:
    resolution: {integrity: sha512-0xO6mYd7JB2YesxDKplafRpsiOzPt9V02ddPCLbY1xYGPOX24NTyN50qnUxgCPcSoYMhKpAuBTjQoRZCAkUDRw==}

  balanced-match@1.0.2:
    resolution: {integrity: sha512-3oSeUO0TMV67hN1AmbXsK4yaqU7tjiHlbxRDZOpH0KW9+CeX4bRAaX0Anxt0tx2MrpRpWwQaPwIlISEJhYU5Pw==}

  brace-expansion@1.1.11:
    resolution: {integrity: sha512-iCuPHDFgrHX7H2vEI/5xpz07zSHB00TpugqhmYtVmMO6518mCuRMoOYFldEBl0g187ufozdaHgWKcYFb61qGiA==}

  brace-expansion@2.0.1:
    resolution: {integrity: sha512-XnAIvQ8eM+kC6aULx6wuQiwVsnzsi9d3WxzV3FpWTGA19F621kwdbsAcFKXgKUHZWsy+mY6iL1sHTxWEFCytDA==}

  braces@3.0.3:
    resolution: {integrity: sha512-yQbXgO/OSZVD2IsiLlro+7Hf6Q18EJrKSEsdoMzKePKXct3gvD8oLcOQdIzGupr5Fj+EDe8gO/lxc1BzfMpxvA==}
    engines: {node: '>=8'}

  callsites@3.1.0:
    resolution: {integrity: sha512-P8BjAsXvZS+VIDUI11hHCQEv74YT67YUi5JJFNWIqL235sBmjX4+qx9Muvls5ivyNENctx46xQLQ3aTuE7ssaQ==}
    engines: {node: '>=6'}

  chalk@4.1.2:
    resolution: {integrity: sha512-oKnbhFyRIXpUuez8iBMmyEa4nbj4IOQyuhc/wy9kY7/WVPcwIO9VA668Pu8RkO7+0G76SLROeyw9CpQ061i4mA==}
    engines: {node: '>=10'}

  chalk@5.3.0:
    resolution: {integrity: sha512-dLitG79d+GV1Nb/VYcCDFivJeK1hiukt9QjRNVOsUtTy1rR1YJsmpGGTZ3qJos+uw7WmWF4wUwBd9jxjocFC2w==}
    engines: {node: ^12.17.0 || ^14.13 || >=16.0.0}

  cheap-ruler@4.0.0:
    resolution: {integrity: sha512-0BJa8f4t141BYKQyn9NSQt1PguFQXMXwZiA5shfoaBYHAb2fFk2RAX+tiWMoQU+Agtzt3mdt0JtuyshAXqZ+Vw==}

  chokidar@4.0.1:
    resolution: {integrity: sha512-n8enUVCED/KVRQlab1hr3MVpcVMvxtZjmEa956u+4YijlmQED223XMSYj2tLuKvr4jcCTzNNMpQDUer72MMmzA==}
    engines: {node: '>= 14.16.0'}

  cli-cursor@5.0.0:
    resolution: {integrity: sha512-aCj4O5wKyszjMmDT4tZj93kxyydN/K5zPWSCe6/0AV/AA1pqe5ZBIw0a2ZfPQV7lL5/yb5HsUreJ6UFAF1tEQw==}
    engines: {node: '>=18'}

  cli-truncate@4.0.0:
    resolution: {integrity: sha512-nPdaFdQ0h/GEigbPClz11D0v/ZJEwxmeVZGeMo3Z5StPtUTkA9o1lD6QwoirYiSDzbcwn2XcjwmCp68W1IS4TA==}
    engines: {node: '>=18'}

  clipboard-polyfill@4.1.0:
    resolution: {integrity: sha512-ksMESxI9ermQxE3hOC4DGwfjmrAxuHVtwQoJMsy06ylpaY4ybISb6y21yJ17xg9EO9ZVWvzSLIkJRlO93E8Gng==}

  code-red@1.0.4:
    resolution: {integrity: sha512-7qJWqItLA8/VPVlKJlFXU+NBlo/qyfs39aJcuMT/2ere32ZqvF5OSxgdM5xOfJJ7O429gg2HM47y8v9P+9wrNw==}

  color-convert@2.0.1:
    resolution: {integrity: sha512-RRECPsj7iu/xb5oKYcsFHSppFNnsj/52OVTRKb4zP5onXwVF3zVmmToNcOfGC+CRDpfK/U584fMg38ZHCaElKQ==}
    engines: {node: '>=7.0.0'}

  color-name@1.1.4:
    resolution: {integrity: sha512-dOy+3AuW3a2wNbZHIuMZpTcgjGuLU/uBL/ubcZF9OXbDo8ff4O8yVp5Bf0efS8uEoYo5q4Fx7dY9OgQGXgAsQA==}

  color-string@1.9.1:
    resolution: {integrity: sha512-shrVawQFojnZv6xM40anx4CkoDP+fZsw/ZerEMsW/pyzsRbElpsL/DBVW7q3ExxwusdNXI3lXpuhEZkzs8p5Eg==}

  color@4.2.3:
    resolution: {integrity: sha512-1rXeuUUiGGrykh+CeBdu5Ie7OJwinCgQY0bc7GCRxy5xVHy+moaqkpL/jqQq0MtQOeYcrqEz4abc5f0KtU7W4A==}
    engines: {node: '>=12.5.0'}

  colorette@2.0.20:
    resolution: {integrity: sha512-IfEDxwoWIjkeXL1eXcDiow4UbKjhLdq6/EuSVR9GMN7KVH3r9gQ83e73hsz1Nd1T3ijd5xv1wcWRYO+D6kCI2w==}

  commander@12.1.0:
    resolution: {integrity: sha512-Vw8qHK3bZM9y/P10u3Vib8o/DdkvA2OtPtZvD871QKjy74Wj1WSKFILMPRPSdUSx5RFK1arlJzEtA4PkFgnbuA==}
    engines: {node: '>=18'}

  concat-map@0.0.1:
    resolution: {integrity: sha512-/Srv4dswyQNBfohGpz9o6Yb3Gz3SrUDqBH5rTuhGR7ahtlbYKnVxw2bCFMRljaA7EXHaXZ8wsHdodFvbkhKmqg==}

  cookie@0.6.0:
    resolution: {integrity: sha512-U71cyTamuh1CRNCfpGY6to28lxvNwPG4Guz/EVjgf3Jmzv0vlDp1atT9eS5dDjMYHucpHbWns6Lwf3BKz6svdw==}
    engines: {node: '>= 0.6'}

  cross-spawn@7.0.3:
    resolution: {integrity: sha512-iRDPJKUPVEND7dHPO8rkbOnPpyDygcDFtWjpeWNCgy8WP2rXcxXL8TskReQl6OrB2G7+UJrags1q15Fudc7G6w==}
    engines: {node: '>= 8'}

  css-tree@2.3.1:
    resolution: {integrity: sha512-6Fv1DV/TYw//QF5IzQdqsNDjx/wc8TrMBZsqjL9eW01tWb7R7k/mq+/VXfJCl7SoD5emsJop9cOByJZfs8hYIw==}
    engines: {node: ^10 || ^12.20.0 || ^14.13.0 || >=15.0.0}

  csscolorparser@1.0.3:
    resolution: {integrity: sha512-umPSgYwZkdFoUrH5hIq5kf0wPSXiro51nPw0j2K/c83KflkPSTBGMz6NJvMB+07VlL0y7VPo6QJcDjcgKTTm3w==}

  cssesc@3.0.0:
    resolution: {integrity: sha512-/Tb/JcjK111nNScGob5MNtsntNM1aCNUDipB/TkwZFhyDrrE47SOx/18wF2bbjgc3ZzCSKW1T5nt5EbFoAz/Vg==}
    engines: {node: '>=4'}
    hasBin: true

  debug@4.3.7:
    resolution: {integrity: sha512-Er2nc/H7RrMXZBFCEim6TCmMk02Z8vLC2Rbi1KEBggpo0fS6l0S1nnapwmIi3yW/+GOJap1Krg4w0Hg80oCqgQ==}
    engines: {node: '>=6.0'}
    peerDependencies:
      supports-color: '*'
    peerDependenciesMeta:
      supports-color:
        optional: true

  deep-is@0.1.4:
    resolution: {integrity: sha512-oIPzksmTg4/MriiaYGO+okXDT7ztn/w3Eptv/+gSIdMdKsJo0u4CfYNFJPy+4SKMuCqGw2wxnA+URMg3t8a/bQ==}

  deepmerge@4.3.1:
    resolution: {integrity: sha512-3sUqbMEc77XqpdNO7FRyRog+eW3ph+GYCbj+rK+uYyRMuwsVy0rMiVtPn+QJlKFvWP/1PYpapqYn0Me2knFn+A==}
    engines: {node: '>=0.10.0'}

  detect-libc@2.0.3:
    resolution: {integrity: sha512-bwy0MGW55bG41VqxxypOsdSdGqLwXPI/focwgTYCFMbdUiBAxLg9CFzG08sz2aqzknwiX7Hkl0bQENjg8iLByw==}
    engines: {node: '>=8'}

  devalue@5.1.1:
    resolution: {integrity: sha512-maua5KUiapvEwiEAe+XnlZ3Rh0GD+qI1J/nb9vrJc3muPXvcF/8gXYTWF76+5DAqHyDUtOIImEuo0YKE9mshVw==}

  dir-glob@3.0.1:
    resolution: {integrity: sha512-WkrWp9GR4KXfKGYzOLmTuGVi1UWFfws377n9cc55/tb6DuqyF6pcQ5AbiHEshaDpY9v6oaSr2XCDidGmMwdzIA==}
    engines: {node: '>=8'}

  doctrine@3.0.0:
    resolution: {integrity: sha512-yS+Q5i3hBf7GBkd4KG8a7eBNNWNGLTaEwwYWUijIYM7zrlYDM0BFXHjjPWlWZ1Rg7UaddZeIDmi9jF3HmqiQ2w==}
    engines: {node: '>=6.0.0'}

  earcut@3.0.0:
    resolution: {integrity: sha512-41Fs7Q/PLq1SDbqjsgcY7GA42T0jvaCNGXgGtsNdvg+Yv8eIu06bxv4/PoREkZ9nMDNwnUSG9OFB9+yv8eKhDg==}

  emoji-regex@10.4.0:
    resolution: {integrity: sha512-EC+0oUMY1Rqm4O6LLrgjtYDvcVYTy7chDnM4Q7030tP4Kwj3u/pR6gP9ygnp2CJMK5Gq+9Q2oqmrFJAz01DXjw==}

  environment@1.1.0:
    resolution: {integrity: sha512-xUtoPkMggbz0MPyPiIWr1Kp4aeWJjDZ6SMvURhimjdZgsRuDplF5/s9hcgGhyXMhs+6vpnuoiZ2kFiu3FMnS8Q==}
    engines: {node: '>=18'}

  esbuild@0.21.5:
    resolution: {integrity: sha512-mg3OPMV4hXywwpoDxu3Qda5xCKQi+vCTZq8S9J/EpkhB2HzKXq4SNFZE3+NK93JYxc8VMSep+lOUSC/RVKaBqw==}
    engines: {node: '>=12'}
    hasBin: true

  esbuild@0.23.1:
    resolution: {integrity: sha512-VVNz/9Sa0bs5SELtn3f7qhJCDPCF5oMEl5cO9/SSinpE9hbPVvxbd572HH5AKiP7WD8INO53GgfDDhRjkylHEg==}
    engines: {node: '>=18'}
    hasBin: true

  escape-html@1.0.3:
    resolution: {integrity: sha512-NiSupZ4OeuGwr68lGIeym/ksIZMJodUGOSCZ/FSnTxcrekbvqrgdUxlJOMpijaKZVjAJrWrGs/6Jy8OMuyj9ow==}

  escape-string-regexp@4.0.0:
    resolution: {integrity: sha512-TtpcNJ3XAzx3Gq8sWRzJaVajRs0uVxA2YAkdb1jm2YkPz4G6egUFAyA3n5vtEIZefPk5Wa4UXbKuS5fKkJWdgA==}
    engines: {node: '>=10'}

  eslint-compat-utils@0.5.1:
    resolution: {integrity: sha512-3z3vFexKIEnjHE3zCMRo6fn/e44U7T1khUjg+Hp0ZQMCigh28rALD0nPFBcGZuiLC5rLZa2ubQHDRln09JfU2Q==}
    engines: {node: '>=12'}
    peerDependencies:
      eslint: '>=6.0.0'

  eslint-config-prettier@8.10.0:
    resolution: {integrity: sha512-SM8AMJdeQqRYT9O9zguiruQZaN7+z+E4eAP9oiLNGKMtomwaB1E9dcgUD6ZAn/eQAb52USbvezbiljfZUhbJcg==}
    hasBin: true
    peerDependencies:
      eslint: '>=7.0.0'

  eslint-plugin-svelte@2.44.1:
    resolution: {integrity: sha512-w6wkoJPw1FJKFtM/2oln21rlu5+HTd2CSkkzhm32A+trNoW2EYQqTQAbDTU6k2GI/6Vh64rBHYQejqEgDld7fw==}
    engines: {node: ^14.17.0 || >=16.0.0}
    peerDependencies:
      eslint: ^7.0.0 || ^8.0.0-0 || ^9.0.0-0
      svelte: ^3.37.0 || ^4.0.0 || ^5.0.0-next.191
    peerDependenciesMeta:
      svelte:
        optional: true

  eslint-scope@5.1.1:
    resolution: {integrity: sha512-2NxwbF/hZ0KpepYN0cNbo+FN6XoK7GaHlQhgx/hIZl6Va0bF45RQOOwhLIy8lQDbuCiadSLCBnH2CFYquit5bw==}
    engines: {node: '>=8.0.0'}

  eslint-scope@7.2.2:
    resolution: {integrity: sha512-dOt21O7lTMhDM+X9mB4GX+DZrZtCUJPL/wlcTqxyrx5IvO0IYtILdtrQGQp+8n5S0gwSVmOf9NQrjMOgfQZlIg==}
    engines: {node: ^12.22.0 || ^14.17.0 || >=16.0.0}

  eslint-visitor-keys@3.4.3:
    resolution: {integrity: sha512-wpc+LXeiyiisxPlEkUzU6svyS1frIO3Mgxj1fdy7Pm8Ygzguax2N3Fa/D/ag1WqbOprdI+uY6wMUl8/a2G+iag==}
    engines: {node: ^12.22.0 || ^14.17.0 || >=16.0.0}

  eslint@8.57.1:
    resolution: {integrity: sha512-ypowyDxpVSYpkXr9WPv2PAZCtNip1Mv5KTW0SCurXv/9iOpcrH9PaqUElksqEB6pChqHGDRCFTyrZlGhnLNGiA==}
    engines: {node: ^12.22.0 || ^14.17.0 || >=16.0.0}
    deprecated: This version is no longer supported. Please see https://eslint.org/version-support for other options.
    hasBin: true

  esm-env@1.0.0:
    resolution: {integrity: sha512-Cf6VksWPsTuW01vU9Mk/3vRue91Zevka5SjyNf3nEpokFRuqt/KjUQoGAwq9qMmhpLTHmXzSIrFRw8zxWzmFBA==}

  espree@9.6.1:
    resolution: {integrity: sha512-oruZaFkjorTpF32kDSI5/75ViwGeZginGGy2NoOSg3Q9bnwlnmDm4HLnkl0RE3n+njDXR037aY1+x58Z/zFdwQ==}
    engines: {node: ^12.22.0 || ^14.17.0 || >=16.0.0}

  esquery@1.6.0:
    resolution: {integrity: sha512-ca9pw9fomFcKPvFLXhBKUK90ZvGibiGOvRJNbjljY7s7uq/5YO4BOzcYtJqExdx99rF6aAcnRxHmcUHcz6sQsg==}
    engines: {node: '>=0.10'}

  esrecurse@4.3.0:
    resolution: {integrity: sha512-KmfKL3b6G+RXvP8N1vr3Tq1kL/oCFgn2NYXEtqP8/L3pKapUA4G8cFVaoF3SU323CD4XypR/ffioHmkti6/Tag==}
    engines: {node: '>=4.0'}

  estraverse@4.3.0:
    resolution: {integrity: sha512-39nnKffWz8xN1BU/2c79n9nB9HDzo0niYUqx6xyqUnyoAnQyyWpOTdZEeiCch8BBu515t4wp9ZmgVfVhn9EBpw==}
    engines: {node: '>=4.0'}

  estraverse@5.3.0:
    resolution: {integrity: sha512-MMdARuVEQziNTeJD8DgMqmhwR11BRQ/cBP+pLtYdSTnf3MIO8fFeiINEbX36ZdNlfU/7A9f3gUw49B3oQsvwBA==}
    engines: {node: '>=4.0'}

  estree-walker@2.0.2:
    resolution: {integrity: sha512-Rfkk/Mp/DL7JVje3u18FxFujQlTNR2q6QfMSMB7AvCBx91NGj/ba3kCfza0f6dVDbw7YlRf/nDrn7pQrCCyQ/w==}

  estree-walker@3.0.3:
    resolution: {integrity: sha512-7RUKfXgSMMkzt6ZuXmqapOurLGPPfgj6l9uRZ7lRGolvk0y2yocc35LdcxKC5PQZdn2DMqioAQ2NoWcrTKmm6g==}

  esutils@2.0.3:
    resolution: {integrity: sha512-kVscqXk4OCp68SZ0dkgEKVi6/8ij300KBWTJq32P/dYeWTSwK41WyTxalN1eRmA5Z9UU/LX9D7FWSmV9SAYx6g==}
    engines: {node: '>=0.10.0'}

  eventemitter3@5.0.1:
    resolution: {integrity: sha512-GWkBvjiSZK87ELrYOSESUYeVIc9mvLLf/nXalMOS5dYrgZq9o5OVkbZAVM06CVxYsCwH9BDZFPlQTlPA1j4ahA==}

  execa@8.0.1:
    resolution: {integrity: sha512-VyhnebXciFV2DESc+p6B+y0LjSm0krU4OgJN44qFAhBY0TJ+1V61tYD2+wHusZ6F9n5K+vl8k0sTy7PEfV4qpg==}
    engines: {node: '>=16.17'}

  extend@3.0.2:
    resolution: {integrity: sha512-fjquC59cD7CyW6urNXK0FBufkZcoiGG80wTuPujX590cB5Ttln20E2UB4S/WARVqhXffZl2LNgS+gQdPIIim/g==}

  fast-deep-equal@3.1.3:
    resolution: {integrity: sha512-f3qQ9oQy9j2AhBe/H9VC91wLmKBCCU/gDOnKNAYG5hswO7BLKj09Hc5HYNz9cGI++xlpDCIgDaitVs03ATR84Q==}

  fast-glob@3.3.2:
    resolution: {integrity: sha512-oX2ruAFQwf/Orj8m737Y5adxDQO0LAB7/S5MnxCdTNDd4p6BsyIVsv9JQsATbTSq8KHRpLwIHbVlUNatxd+1Ow==}
    engines: {node: '>=8.6.0'}

  fast-json-stable-stringify@2.1.0:
    resolution: {integrity: sha512-lhd/wF+Lk98HZoTCtlVraHtfh5XYijIjalXck7saUtuanSDyLMxnHhSXEDJqHxD7msR8D0uCmqlkwjCV8xvwHw==}

  fast-levenshtein@2.0.6:
    resolution: {integrity: sha512-DCXu6Ifhqcks7TZKY3Hxp3y6qphY5SJZmrWMDrKcERSOXWQdMhU9Ig/PYrzyw/ul9jOIyh0N4M0tbC5hodg8dw==}

  fastq@1.17.1:
    resolution: {integrity: sha512-sRVD3lWVIXWg6By68ZN7vho9a1pQcN/WBFaAAsDDFzlJjvoGx0P8z7V1t72grFJfJhu3YPZBuu25f7Kaw2jN1w==}

  fdir@6.4.0:
    resolution: {integrity: sha512-3oB133prH1o4j/L5lLW7uOCF1PlD+/It2L0eL/iAqWMB91RBbqTewABqxhj0ibBd90EEmWZq7ntIWzVaWcXTGQ==}
    peerDependencies:
      picomatch: ^3 || ^4
    peerDependenciesMeta:
      picomatch:
        optional: true

  file-entry-cache@6.0.1:
    resolution: {integrity: sha512-7Gps/XWymbLk2QLYK4NzpMOrYjMhdIxXuIvy2QBsLE6ljuodKvdkWs/cpyJJ3CVIVpH0Oi1Hvg1ovbMzLdFBBg==}
    engines: {node: ^10.12.0 || >=12.0.0}

<<<<<<< HEAD
  /file-selector@0.6.0:
    resolution: {integrity: sha512-QlZ5yJC0VxHxQQsQhXvBaC7VRJ2uaxTf+Tfpu4Z/OcVQJVpZO+DGU0rkoVW5ce2SccxugvpBJoMvUs59iILYdw==}
    engines: {node: '>= 12'}
    dependencies:
      tslib: 2.6.2
    dev: false

  /fill-range@7.0.1:
    resolution: {integrity: sha512-qOo9F+dMUmC2Lcb4BbVvnKJxTPjCm+RRpe4gDuGrzkL7mEVl/djYSu2OdQ2Pa302N4oqkSg9ir6jaLWJ2USVpQ==}
=======
  fill-range@7.1.1:
    resolution: {integrity: sha512-YsGpe3WHLK8ZYi4tWDg2Jy3ebRz2rXowDxnld4bkQB00cc/1Zw9AWnC0i9ztDJitivtQvaI9KaLyKrc+hBW0yg==}
>>>>>>> 678e9ac2
    engines: {node: '>=8'}

  find-up@5.0.0:
    resolution: {integrity: sha512-78/PXT1wlLLDgTzDs7sjq9hzz0vXD+zn+7wypEe4fXQxCmdmqfGsEPQxmiCSQI3ajFV91bVSsvNtrJRiW6nGng==}
    engines: {node: '>=10'}

  flat-cache@3.2.0:
    resolution: {integrity: sha512-CYcENa+FtcUKLmhhqyctpclsq7QF38pKjZHsGNiSQF5r4FtoKDWabFDl3hzaEQMvT1LHEysw5twgLvpYYb4vbw==}
    engines: {node: ^10.12.0 || >=12.0.0}

  flatted@3.3.1:
    resolution: {integrity: sha512-X8cqMLLie7KsNUDSdzeN8FYK9rEt4Dt67OsG/DNGnYTSDBG4uFAJFBnUeiV+zCVAvwFy56IjM9sH51jVaEhNxw==}

  fs.realpath@1.0.0:
    resolution: {integrity: sha512-OO0pH2lK6a0hZnAdau5ItzHPI6pUlvI7jMVnxUQRtw4owF2wk8lOSabtGDCTP4Ggrg2MbGnWO9X8K1t4+fGMDw==}

  fsevents@2.3.3:
    resolution: {integrity: sha512-5xoDfX+fL7faATnagmWPpbFtwh/R77WmMMqqHGS65C3vvB0YHrgF+B1YmZ3441tMj5n63k0212XNoJwzlhffQw==}
    engines: {node: ^8.16.0 || ^10.6.0 || >=11.0.0}
    os: [darwin]

  geojson-vt@4.0.2:
    resolution: {integrity: sha512-AV9ROqlNqoZEIJGfm1ncNjEXfkz2hdFlZf0qkVfmkwdKa8vj7H16YUOT81rJw1rdFhyEDlN2Tds91p/glzbl5A==}

  get-east-asian-width@1.2.0:
    resolution: {integrity: sha512-2nk+7SIVb14QrgXFHcm84tD4bKQz0RxPuMT8Ag5KPOq7J5fEmAg0UbXdTOSHqNuHSU28k55qnceesxXRZGzKWA==}
    engines: {node: '>=18'}

  get-stream@8.0.1:
    resolution: {integrity: sha512-VaUJspBffn/LMCJVoMvSAdmscJyS1auj5Zulnn5UoYcY531UWmdwhRWkcGKnGU93m5HSXP9LP2usOryrBtQowA==}
    engines: {node: '>=16'}

  get-tsconfig@4.8.1:
    resolution: {integrity: sha512-k9PN+cFBmaLWtVz29SkUoqU5O0slLuHJXt/2P+tMVFT+phsSGXGkp9t3rQIqdz0e+06EHNGs3oM6ZX1s2zHxRg==}

  github-slugger@2.0.0:
    resolution: {integrity: sha512-IaOQ9puYtjrkq7Y0Ygl9KDZnrf/aiUJYUpVf89y8kyaxbRG7Y1SrX/jaumrv81vc61+kiMempujsM3Yw7w5qcw==}

  gl-matrix@3.4.3:
    resolution: {integrity: sha512-wcCp8vu8FT22BnvKVPjXa/ICBWRq/zjFfdofZy1WSpQZpphblv12/bOQLBC1rMM7SGOFS9ltVmKOHil5+Ml7gA==}

  glob-parent@5.1.2:
    resolution: {integrity: sha512-AOIgSQCepiJYwP3ARnGx+5VnTu2HBYdzbGP45eLw1vr3zB3vZLeyed1sC9hnbcOc9/SrMyM5RPQrkGz4aS9Zow==}
    engines: {node: '>= 6'}

  glob-parent@6.0.2:
    resolution: {integrity: sha512-XxwI8EOhVQgWp6iDL+3b0r86f4d6AX6zSU55HfB4ydCEuXLXc5FcYeOu+nnGftS4TEju/11rt4KJPTMgbfmv4A==}
    engines: {node: '>=10.13.0'}

  glob@7.2.3:
    resolution: {integrity: sha512-nFR0zLpU2YCaRxwoCJvL6UvCH2JFyFVIvwTLsIf21AuHlMskA1hhTdk+LlYJtOlYt9v6dvszD2BGRqBL+iQK9Q==}
    deprecated: Glob versions prior to v9 are no longer supported

  globals@13.24.0:
    resolution: {integrity: sha512-AhO5QUcj8llrbG09iWhPU2B204J1xnPeL8kQmVorSsy+Sjj1sk8gIyh6cUocGmH4L0UuhAJy+hJMRA4mgA4mFQ==}
    engines: {node: '>=8'}

  globalyzer@0.1.0:
    resolution: {integrity: sha512-40oNTM9UfG6aBmuKxk/giHn5nQ8RVz/SS4Ir6zgzOv9/qC3kKZ9v4etGTcJbEl/NyVQH7FGU7d+X1egr57Md2Q==}

  globby@11.1.0:
    resolution: {integrity: sha512-jhIXaOzy1sb8IyocaruWSn1TjmnBVs8Ayhcy83rmxNJ8q2uWKCAj3CnJY+KpGSXCueAPc0i05kVvVKtP1t9S3g==}
    engines: {node: '>=10'}

  globrex@0.1.2:
    resolution: {integrity: sha512-uHJgbwAMwNFf5mLst7IWLNg14x1CkeqglJb/K3doi4dw6q2IvAAmM/Y81kevy83wP+Sst+nutFTYOGg3d1lsxg==}

  graphemer@1.4.0:
    resolution: {integrity: sha512-EtKwoO6kxCL9WO5xipiHTZlSzBm7WLT627TqC/uVRd0HKmq8NXyebnNYxDoBi7wt8eTWrUrKXCOVaFq9x1kgag==}

  grid-index@1.1.0:
    resolution: {integrity: sha512-HZRwumpOGUrHyxO5bqKZL0B0GlUpwtCAzZ42sgxUPniu33R1LSFH5yrIcBCHjkctCAh3mtWKcKd9J4vDDdeVHA==}

  has-flag@4.0.0:
    resolution: {integrity: sha512-EykJT/Q1KjTWctppgIAgfSO0tKVuZUjhgMr17kqTumMl6Afv3EISleU7qZUzoXDFTAHTDC4NOoG/ZxU3EvlMPQ==}
    engines: {node: '>=8'}

  hast-util-has-property@2.0.1:
    resolution: {integrity: sha512-X2+RwZIMTMKpXUzlotatPzWj8bspCymtXH3cfG3iQKV+wPF53Vgaqxi/eLqGck0wKq1kS9nvoB1wchbCPEL8sg==}

  hast-util-heading-rank@2.1.1:
    resolution: {integrity: sha512-iAuRp+ESgJoRFJbSyaqsfvJDY6zzmFoEnL1gtz1+U8gKtGGj1p0CVlysuUAUjq95qlZESHINLThwJzNGmgGZxA==}

  hast-util-to-string@2.0.0:
    resolution: {integrity: sha512-02AQ3vLhuH3FisaMM+i/9sm4OXGSq1UhOOCpTLLQtHdL3tZt7qil69r8M8iDkZYyC0HCFylcYoP+8IO7ddta1A==}

  hast-util-whitespace@2.0.1:
    resolution: {integrity: sha512-nAxA0v8+vXSBDt3AnRUNjyRIQ0rD+ntpbAp4LnPkumc5M9yUbSMa4XDU9Q6etY4f1Wp4bNgvc1yjiZtsTTrSng==}

  html-to-image@1.11.11:
    resolution: {integrity: sha512-9gux8QhvjRO/erSnDPv28noDZcPZmYE7e1vFsBLKLlRlKDSqNJYebj6Qz1TGd5lsRV+X+xYyjCKjuZdABinWjA==}

  human-signals@5.0.0:
    resolution: {integrity: sha512-AXcZb6vzzrFAUE61HnN4mpLqd/cSIwNQjtNWR0euPm6y0iqx3G4gOXaIDdtdDwZmhwe82LA6+zinmW4UBWVePQ==}
    engines: {node: '>=16.17.0'}

  husky@9.1.6:
    resolution: {integrity: sha512-sqbjZKK7kf44hfdE94EoX8MZNk0n7HeW37O4YrVGCF4wzgQjp+akPAkfUK5LZ6KuR/6sqeAVuXHji+RzQgOn5A==}
    engines: {node: '>=18'}
    hasBin: true

  ieee754@1.2.1:
    resolution: {integrity: sha512-dcyqhDvX1C46lXZcVqCpK+FtMRQVdIMN6/Df5js2zouUsqG7I6sFxitIC+7KYK29KdXOLHdu9zL4sFnoVQnqaA==}

  ignore@5.3.2:
    resolution: {integrity: sha512-hsBTNUqQTDwkWtcdYI2i06Y/nUBEsNEDJKjWdigLvegy8kDuJAS8uRlpkkcQpyEXL0Z/pjDy5HBmMjRCJ2gq+g==}
    engines: {node: '>= 4'}

  imagetools-core@7.0.1:
    resolution: {integrity: sha512-XDUx3Ac1VrZ4XF5eAJNYdHbFXRPNyebHFrwJsZ4WHb7X2MitOVW23cFphSDByT3MH5rdWdxKr4edSW2agChvDg==}
    engines: {node: '>=18.0.0'}

  import-fresh@3.3.0:
    resolution: {integrity: sha512-veYYhQa+D1QBKznvhUHxb8faxlrwUnxseDAbAp457E0wLNio2bOSKnjYDhMj+YiAq61xrMGhQk9iXVk5FzgQMw==}
    engines: {node: '>=6'}

  import-meta-resolve@4.1.0:
    resolution: {integrity: sha512-I6fiaX09Xivtk+THaMfAwnA3MVA5Big1WHF1Dfx9hFuvNIWpXnorlkzhcQf6ehrqQiiZECRt1poOAkPmer3ruw==}

  imurmurhash@0.1.4:
    resolution: {integrity: sha512-JmXMZ6wuvDmLiHEml9ykzqO6lwFbof0GG4IkcGaENdCRDDmMVnny7s5HsIgHCbaq0w2MyPhDqkhTUgS2LU2PHA==}
    engines: {node: '>=0.8.19'}

  inflight@1.0.6:
    resolution: {integrity: sha512-k92I/b08q4wvFscXCLvqfsHCrjrF7yiXsQuIVvVE7N82W3+aqpzuUdBbfhWcy/FZR3/4IgflMgKLOsvPDrGCJA==}
    deprecated: This module is not supported, and leaks memory. Do not use it. Check out lru-cache if you want a good and tested way to coalesce async requests by a key value, which is much more comprehensive and powerful.

  inherits@2.0.4:
    resolution: {integrity: sha512-k/vGaX4/Yla3WzyMCvTQOXYeIHvqOKtnqBduzTHpzpQZzAskKMhZ2K+EnBiSM9zGSoIFeMpXKxa4dYeZIQqewQ==}

  is-arrayish@0.3.2:
    resolution: {integrity: sha512-eVRqCvVlZbuw3GrM63ovNSNAeA1K16kaR/LRY/92w0zxQ5/1YzwblUX652i4Xs9RwAGjW9d9y6X88t8OaAJfWQ==}

  is-buffer@2.0.5:
    resolution: {integrity: sha512-i2R6zNFDwgEHJyQUtJEk0XFi1i0dPFn/oqjK3/vPCcDeJvW5NQ83V8QbicfF1SupOaB0h8ntgBC2YiE7dfyctQ==}
    engines: {node: '>=4'}

  is-extglob@2.1.1:
    resolution: {integrity: sha512-SbKbANkN603Vi4jEZv49LeVJMn4yGwsbzZworEoyEiutsN3nJYdbO36zfhGJ6QEDpOZIFkDtnq5JRxmvl3jsoQ==}
    engines: {node: '>=0.10.0'}

  is-fullwidth-code-point@4.0.0:
    resolution: {integrity: sha512-O4L094N2/dZ7xqVdrXhh9r1KODPJpFms8B5sGdJLPy664AgvXsreZUyCQQNItZRDlYug4xStLjNp/sz3HvBowQ==}
    engines: {node: '>=12'}

  is-fullwidth-code-point@5.0.0:
    resolution: {integrity: sha512-OVa3u9kkBbw7b8Xw5F9P+D/T9X+Z4+JruYVNapTjPYZYUznQ5YfWeFkOj606XYYW8yugTfC8Pj0hYqvi4ryAhA==}
    engines: {node: '>=18'}

  is-glob@4.0.3:
    resolution: {integrity: sha512-xelSayHH36ZgE7ZWhli7pW34hNbNl8Ojv5KVmkJD4hBdD3th8Tfk9vYasLM+mXWOZhFkgZfxhLSnrwRr4elSSg==}
    engines: {node: '>=0.10.0'}

  is-number@7.0.0:
    resolution: {integrity: sha512-41Cifkg6e8TylSpdtTpeLVMqvSBEVzTttHvERD741+pnZ8ANv0004MRL43QKPDlK9cGvNp6NZWZUBlbGXYxxng==}
    engines: {node: '>=0.12.0'}

  is-path-inside@3.0.3:
    resolution: {integrity: sha512-Fd4gABb+ycGAmKou8eMftCupSir5lRxqf4aD/vd0cD2qc4HL07OjCeuHMr8Ro4CoMaeCKDB0/ECBOVWjTwUvPQ==}
    engines: {node: '>=8'}

  is-plain-obj@4.1.0:
    resolution: {integrity: sha512-+Pgi+vMuUNkJyExiMBt5IlFoMyKnr5zhJ4Uspz58WOhBF5QoIZkFyNHIbBAtHwzVAgk5RtndVNsDRN61/mmDqg==}
    engines: {node: '>=12'}

  is-reference@3.0.2:
    resolution: {integrity: sha512-v3rht/LgVcsdZa3O2Nqs+NMowLOxeOm7Ay9+/ARQ2F+qEoANRcqrjAZKGN0v8ymUetZGgkp26LTnGT7H0Qo9Pg==}

  is-stream@3.0.0:
    resolution: {integrity: sha512-LnQR4bZ9IADDRSkvpqMGvt/tEJWclzklNgSw48V5EAaAeDd6qGvN8ei6k5p0tvxSR171VmGyHuTiAOfxAbr8kA==}
    engines: {node: ^12.20.0 || ^14.13.1 || >=16.0.0}

  isexe@2.0.0:
    resolution: {integrity: sha512-RHxMLp9lnKHGHRng9QFhRCMbYAcVpn69smSGcq3f36xjgVVWThj4qqLbTLlq7Ssj8B+fIQ1EuCEGI2lKsyQeIw==}

  js-yaml@4.1.0:
    resolution: {integrity: sha512-wpxZs9NoxZaJESJGIZTyDEaYpl0FKSA+FB9aJiyemKhMwkxQg63h4T1KJgUGHpTqPDNRcmmYLugrRjJlBtWvRA==}
    hasBin: true

  json-buffer@3.0.1:
    resolution: {integrity: sha512-4bV5BfR2mqfQTJm+V5tPPdf+ZpuhiIvTuAB5g8kcrXOZpTT/QwwVRWBywX1ozr6lEuPdbHxwaJlm9G6mI2sfSQ==}

  json-parse-even-better-errors@3.0.2:
    resolution: {integrity: sha512-fi0NG4bPjCHunUJffmLd0gxssIgkNmArMvis4iNah6Owg1MCJjWhEcDLmsK6iGkJq3tHwbDkTlce70/tmXN4cQ==}
    engines: {node: ^14.17.0 || ^16.13.0 || >=18.0.0}

  json-schema-traverse@0.4.1:
    resolution: {integrity: sha512-xbbCH5dCYU5T8LcEhhuh7HJ88HXuW3qsI3Y0zOZFKfZEHcpWiHU/Jxzk629Brsab/mMiHQti9wMP+845RPe3Vg==}

  json-stable-stringify-without-jsonify@1.0.1:
    resolution: {integrity: sha512-Bdboy+l7tA3OGW6FjyFHWkP5LuByj1Tk33Ljyq0axyzdk9//JSi2u3fP1QSmd1KNwq6VOKYGlAu87CisVir6Pw==}

  jsonc-parser@3.3.1:
    resolution: {integrity: sha512-HUgH65KyejrUFPvHFPbqOY0rsFip3Bo5wb4ngvdi1EpCYWUQDC5V+Y7mZws+DLkr4M//zQJoanu1SP+87Dv1oQ==}

  kdbush@4.0.2:
    resolution: {integrity: sha512-WbCVYJ27Sz8zi9Q7Q0xHC+05iwkm3Znipc2XTlrnJbsHMYktW4hPhXUE8Ys1engBrvffoSCqbil1JQAa7clRpA==}

  keyv@4.5.4:
    resolution: {integrity: sha512-oxVHkHR/EJf2CNXnWxRLW6mg7JyCCUcG0DtEGmL2ctUo1PNTin1PUil+r/+4r5MpVgC/fn1kjsx7mjSujKqIpw==}

  kleur@4.1.5:
    resolution: {integrity: sha512-o+NO+8WrRiQEE4/7nwRJhN1HWpVmJm511pBHUxPLtp0BUISzlBplORYSmTclCnJvQq2tKu/sgl3xVpkc7ZWuQQ==}
    engines: {node: '>=6'}

  known-css-properties@0.34.0:
    resolution: {integrity: sha512-tBECoUqNFbyAY4RrbqsBQqDFpGXAEbdD5QKr8kACx3+rnArmuuR22nKQWKazvp07N9yjTyDZaw/20UIH8tL9DQ==}

  levn@0.4.1:
    resolution: {integrity: sha512-+bT2uH4E5LGE7h/n3evcS/sQlJXCpIp6ym8OWJ5eV6+67Dsql/LaaT7qJBAt2rzfoa/5QBGBhxDix1dMt2kQKQ==}
    engines: {node: '>= 0.8.0'}

  lilconfig@2.1.0:
    resolution: {integrity: sha512-utWOt/GHzuUxnLKxB6dk81RoOeoNeHgbrXiuGk4yyF5qlRz+iIVWu56E2fqGHFrXz0QNUhLB/8nKqvRH66JKGQ==}
    engines: {node: '>=10'}

  lilconfig@3.1.2:
    resolution: {integrity: sha512-eop+wDAvpItUys0FWkHIKeC9ybYrTGbU41U5K7+bttZZeohvnY7M9dZ5kB21GNWiFT2q1OoPTvncPCgSOVO5ow==}
    engines: {node: '>=14'}

  lint-staged@15.2.10:
    resolution: {integrity: sha512-5dY5t743e1byO19P9I4b3x8HJwalIznL5E1FWYnU6OWw33KxNBSLAc6Cy7F2PsFEO8FKnLwjwm5hx7aMF0jzZg==}
    engines: {node: '>=18.12.0'}
    hasBin: true

  listr2@8.2.5:
    resolution: {integrity: sha512-iyAZCeyD+c1gPyE9qpFu8af0Y+MRtmKOncdGoA2S5EY8iFq99dmmvkNnHiWo+pj0s7yH7l3KPIgee77tKpXPWQ==}
    engines: {node: '>=18.0.0'}

  locate-character@3.0.0:
    resolution: {integrity: sha512-SW13ws7BjaeJ6p7Q6CO2nchbYEc3X3J6WrmTTDto7yMPqVSZTUyY5Tjbid+Ab8gLnATtygYtiDIJGQRRn2ZOiA==}

  locate-path@6.0.0:
    resolution: {integrity: sha512-iPZK6eYjbxRu3uB4/WZ3EsEIMJFMqAoopl3R+zuq0UjcAm/MO6KCweDgPfP3elTztoKP3KtnVHxTn2NHBSDVUw==}
    engines: {node: '>=10'}

  lodash.merge@4.6.2:
    resolution: {integrity: sha512-0KpjqXRVvrYyCsX1swR/XTK0va6VQkQM6MNo7PqW77ByjAhoARA8EfrP1N4+KlKj8YS0ZUCtRT/YUuhyYDujIQ==}

  log-update@6.1.0:
    resolution: {integrity: sha512-9ie8ItPR6tjY5uYJh8K/Zrv/RMZ5VOlOWvtZdEHYSTFKZfIBPQa9tOAEeAWhd+AnIneLJ22w5fjOYtoutpWq5w==}
    engines: {node: '>=18'}

  lucide-svelte@0.325.0:
    resolution: {integrity: sha512-SbbbQpaiVoMBuRWmCtmaP+RyN/Bt/TIA51SVJGt0wydzxlhqOAuzNSpPBm0yRNbRNDsKeQGwjcDxdZgFPxxmCA==}
    peerDependencies:
      svelte: ^3 || ^4 || ^5.0.0-next.42

  magic-string@0.30.11:
    resolution: {integrity: sha512-+Wri9p0QHMy+545hKww7YAu5NyzF8iomPL/RQazugQ9+Ez4Ic3mERMd8ZTX5rfK944j+560ZJi8iAwgak1Ac7A==}

  mapbox-gl@3.7.0:
    resolution: {integrity: sha512-dCbVyH1uGobwv6f4QKRv2Z2wuVT/RmspsudK3sTxGRFxZi6Pd2P9axdbVyZpmGddCAREy44pHhvzvO0qgpdKAg==}

  marked@5.1.2:
    resolution: {integrity: sha512-ahRPGXJpjMjwSOlBoTMZAK7ATXkli5qCPxZ21TG44rx1KEo44bii4ekgTDQPNRQ4Kh7JMb9Ub1PVk1NxRSsorg==}
    engines: {node: '>= 16'}
    hasBin: true

  mdast-util-to-string@4.0.0:
    resolution: {integrity: sha512-0H44vDimn51F0YwvxSJSm0eCDOJTRlmN0R1yBh4HLj9wiV1Dn0QoXGbvFAWj2hSItVTlCmBF1hqKlIyUBVFLPg==}

  mdast-util-toc@7.1.0:
    resolution: {integrity: sha512-2TVKotOQzqdY7THOdn2gGzS9d1Sdd66bvxUyw3aNpWfcPXCLYSJCCgfPy30sEtuzkDraJgqF35dzgmz6xlvH/w==}

  mdn-data@2.0.30:
    resolution: {integrity: sha512-GaqWWShW4kv/G9IEucWScBx9G1/vsFZZJUO+tD26M8J8z3Kw5RDQjaoZe03YAClgeS/SWPOcb4nkFBTEi5DUEA==}

  mdsvex@0.11.2:
    resolution: {integrity: sha512-Y4ab+vLvTJS88196Scb/RFNaHMHVSWw6CwfsgWIQP8f42D57iDII0/qABSu530V4pkv8s6T2nx3ds0MC1VwFLA==}
    peerDependencies:
      svelte: ^3.56.0 || ^4.0.0 || ^5.0.0-next.120

  memorystream@0.3.1:
    resolution: {integrity: sha512-S3UwM3yj5mtUSEfP41UZmt/0SCoVYUcU1rkXv+BQ5Ig8ndL4sPoJNBUJERafdPb5jjHJGuMgytgKvKIf58XNBw==}
    engines: {node: '>= 0.10.0'}

  merge-stream@2.0.0:
    resolution: {integrity: sha512-abv/qOcuPfk3URPfDzmZU1LKmuw8kT+0nIHvKrKgFrwifol/doWcdA4ZqsWQ8ENrFKkd67Mfpo/LovbIUsbt3w==}

  merge2@1.4.1:
    resolution: {integrity: sha512-8q7VEgMJW4J8tcfVPy8g09NcQwZdbwFEqhe/WZkoIzjn/3TGDwtOCYtXGxA3O8tPzpczCCDgv+P2P5y00ZJOOg==}
    engines: {node: '>= 8'}

  micromatch@4.0.8:
    resolution: {integrity: sha512-PXwfBhYu0hBCPw8Dn0E+WDYb7af3dSLVWKi3HGv84IdF4TyFoC0ysxFd0Goxw7nSv4T/PzEJQxsYsEiFCKo2BA==}
    engines: {node: '>=8.6'}

  mimic-fn@4.0.0:
    resolution: {integrity: sha512-vqiC06CuhBTUdZH+RYl8sFrL096vA45Ok5ISO6sE/Mr1jRbGH4Csnhi8f3wKVl7x8mO4Au7Ir9D3Oyv1VYMFJw==}
    engines: {node: '>=12'}

  mimic-function@5.0.1:
    resolution: {integrity: sha512-VP79XUPxV2CigYP3jWwAUFSku2aKqBH7uTAapFWCBqutsbmDo96KY5o8uh6U+/YSIn5OxJnXp73beVkpqMIGhA==}
    engines: {node: '>=18'}

  minimatch@3.1.2:
    resolution: {integrity: sha512-J7p63hRiAjw1NDEww1W7i37+ByIrOWO5XQQAzZ3VOcL0PNybwpfmV/N05zFAzwQ9USyEcX6t3UO+K5aqBQOIHw==}

  minimatch@9.0.5:
    resolution: {integrity: sha512-G6T0ZX48xgozx7587koeX9Ys2NYy6Gmv//P89sEte9V9whIapMNF4idKxnW2QtCcLiTWlb/wfCabAtAFWhhBow==}
    engines: {node: '>=16 || 14 >=14.17'}

  mri@1.2.0:
    resolution: {integrity: sha512-tzzskb3bG8LvYGFF/mDTpq3jpI6Q9wc3LEmBaghu+DdCssd1FakN7Bc0hVNmEyGq1bq3RgfkCb3cmQLpNPOroA==}
    engines: {node: '>=4'}

  mrmime@2.0.0:
    resolution: {integrity: sha512-eu38+hdgojoyq63s+yTpN4XMBdt5l8HhMhc4VKLO9KM5caLIBvUm4thi7fFaxyTmCKeNnXZ5pAlBwCUnhA09uw==}
    engines: {node: '>=10'}

  ms@2.1.3:
    resolution: {integrity: sha512-6FlzubTLZG3J2a/NVCAleEhjzq5oxgHyaCU9yYXvcLsvoVaHJq/s5xXI6/XXP6tz7R9xAOtHnSO/tXtF3WRTlA==}

  murmurhash-js@1.0.0:
    resolution: {integrity: sha512-TvmkNhkv8yct0SVBSy+o8wYzXjE4Zz3PCesbfs8HiCXXdcTuocApFv11UWlNFWKYsP2okqrhb7JNlSm9InBhIw==}

  nanoid@3.3.7:
    resolution: {integrity: sha512-eSRppjcPIatRIMC1U6UngP8XFcz8MQWGQdt1MTBQ7NaAmvXDfvNxbvWV3x2y6CdEUciCSsDHDQZbhYaB8QEo2g==}
    engines: {node: ^10 || ^12 || ^13.7 || ^14 || >=15.0.1}
    hasBin: true

  natural-compare-lite@1.4.0:
    resolution: {integrity: sha512-Tj+HTDSJJKaZnfiuw+iaF9skdPpTo2GtEly5JHnWV/hfv2Qj/9RKsGISQtLh2ox3l5EAGw487hnBee0sIJ6v2g==}

  natural-compare@1.4.0:
    resolution: {integrity: sha512-OWND8ei3VtNC9h7V60qff3SVobHr996CTwgxubgyQYEpg290h9J0buyECNNJexkFm5sOajh5G116RYA1c8ZMSw==}

  npm-normalize-package-bin@3.0.1:
    resolution: {integrity: sha512-dMxCf+zZ+3zeQZXKxmyuCKlIDPGuv8EF940xbkC4kQVDTtqoh6rJFO+JTKSA6/Rwi0getWmtuy4Itup0AMcaDQ==}
    engines: {node: ^14.17.0 || ^16.13.0 || >=18.0.0}

  npm-run-all2@6.2.3:
    resolution: {integrity: sha512-5RsxC7jEc/RjxOYBVdEfrJf5FsJ0pHA7jr2/OxrThXknajETCTYjigOCG3iaGjdYIKEQlDuCG0ir0T1HTva8pg==}
    engines: {node: ^14.18.0 || ^16.13.0 || >=18.0.0, npm: '>= 8'}
    hasBin: true

  npm-run-path@5.3.0:
    resolution: {integrity: sha512-ppwTtiJZq0O/ai0z7yfudtBpWIoxM8yE6nHi1X47eFR2EWORqfbu6CnPlNsjeN683eT0qG6H/Pyf9fCcvjnnnQ==}
    engines: {node: ^12.20.0 || ^14.13.1 || >=16.0.0}

  once@1.4.0:
    resolution: {integrity: sha512-lNaJgI+2Q5URQBkccEKHTQOPaXdUxnZZElQTZY0MFUAuaEqe1E+Nyvgdz/aIyNi6Z9MzO5dv1H8n58/GELp3+w==}

  onetime@6.0.0:
    resolution: {integrity: sha512-1FlR+gjXK7X+AsAHso35MnyN5KqGwJRi/31ft6x0M194ht7S+rWAvd7PHss9xSKMzE0asv1pyIHaJYq+BbacAQ==}
    engines: {node: '>=12'}

  onetime@7.0.0:
    resolution: {integrity: sha512-VXJjc87FScF88uafS3JllDgvAm+c/Slfz06lorj2uAY34rlUu0Nt+v8wreiImcrgAjjIHp1rXpTDlLOGw29WwQ==}
    engines: {node: '>=18'}

  optionator@0.9.4:
    resolution: {integrity: sha512-6IpQ7mKUxRcZNLIObR0hz7lxsapSSIYNZJwXPGeF0mTVqGKFIXj1DQcMoT22S3ROcLyY/rz0PWaWZ9ayWmad9g==}
    engines: {node: '>= 0.8.0'}

  p-limit@3.1.0:
    resolution: {integrity: sha512-TYOanM3wGwNGsZN2cVTYPArw454xnXj5qmWF1bEoAc4+cU/ol7GVh7odevjp1FNHduHc3KZMcFduxU5Xc6uJRQ==}
    engines: {node: '>=10'}

  p-locate@5.0.0:
    resolution: {integrity: sha512-LaNjtRWUBY++zB5nE/NwcaoMylSPk+S+ZHNB1TzdbMJMny6dynpAGt7X/tl/QYq3TIeE6nxHppbo2LGymrG5Pw==}
    engines: {node: '>=10'}

  pagefind@1.1.1:
    resolution: {integrity: sha512-U2YR0dQN5B2fbIXrLtt/UXNS0yWSSYfePaad1KcBPTi0p+zRtsVjwmoPaMQgTks5DnHNbmDxyJUL5TGaLljK3A==}
    hasBin: true

  parent-module@1.0.1:
    resolution: {integrity: sha512-GQ2EWRpQV8/o+Aw8YqtfZZPfNRWZYkbidE9k5rpl/hC3vtHHBfGm2Ifi6qWV+coDGkrUKZAxE3Lot5kcsRlh+g==}
    engines: {node: '>=6'}

  path-exists@4.0.0:
    resolution: {integrity: sha512-ak9Qy5Q7jYb2Wwcey5Fpvg2KoAc/ZIhLSLOSBmRmygPsGwkVVt0fZa0qrtMz+m6tJTAHfZQ8FnmB4MG4LWy7/w==}
    engines: {node: '>=8'}

  path-is-absolute@1.0.1:
    resolution: {integrity: sha512-AVbw3UJ2e9bq64vSaS9Am0fje1Pa8pbGqTTsmXfaIiMpnr5DlDhfJOuLj9Sf95ZPVDAUerDfEk88MPmPe7UCQg==}
    engines: {node: '>=0.10.0'}

  path-key@3.1.1:
    resolution: {integrity: sha512-ojmeN0qd+y0jszEtoY48r0Peq5dwMEkIlCOu6Q5f41lfkswXuKtYrhgoTpLnyIcHm24Uhqx+5Tqm2InSwLhE6Q==}
    engines: {node: '>=8'}

  path-key@4.0.0:
    resolution: {integrity: sha512-haREypq7xkM7ErfgIyA0z+Bj4AGKlMSdlQE2jvJo6huWD1EdkKYV+G/T4nq0YEF2vgTT8kqMFKo1uHn950r4SQ==}
    engines: {node: '>=12'}

  path-type@4.0.0:
    resolution: {integrity: sha512-gDKb8aZMDeD/tZWs9P6+q0J9Mwkdl6xMV8TjnGP3qJVJ06bdMgkbBlLU8IdfOsIsFz2BW1rNVT3XuNEl8zPAvw==}
    engines: {node: '>=8'}

  pbf@3.3.0:
    resolution: {integrity: sha512-XDF38WCH3z5OV/OVa8GKUNtLAyneuzbCisx7QUCF8Q6Nutx0WnJrQe5O+kOtBlLfRNUws98Y58Lblp+NJG5T4Q==}
    hasBin: true

  periscopic@3.1.0:
    resolution: {integrity: sha512-vKiQ8RRtkl9P+r/+oefh25C3fhybptkHKCZSPlcXiJux2tJF55GnEj3BVn4A5gKfq9NWWXXrxkHBwVPUfH0opw==}

  picocolors@1.1.0:
    resolution: {integrity: sha512-TQ92mBOW0l3LeMeyLV6mzy/kWr8lkd/hp3mTg7wYK7zJhuBStmGMBG0BdeDZS/dZx1IukaX6Bk11zcln25o1Aw==}

  picomatch@2.3.1:
    resolution: {integrity: sha512-JU3teHTNjmE2VCGFzuY8EXzCDVwEqB2a8fsIvwaStHhAWJEeVd1o1QD80CU6+ZdEXXSLbSsuLwJjkCBWqRQUVA==}
    engines: {node: '>=8.6'}

  picomatch@4.0.2:
    resolution: {integrity: sha512-M7BAV6Rlcy5u+m6oPhAPFgJTzAioX/6B0DxyvDlo9l8+T3nLKbrczg2WLUyzd45L8RqfUMyGPzekbMvX2Ldkwg==}
    engines: {node: '>=12'}

  pidtree@0.6.0:
    resolution: {integrity: sha512-eG2dWTVw5bzqGRztnHExczNxt5VGsE6OwTeCG3fdUf9KBsZzO3R5OIIIzWR+iZA0NtZ+RDVdaoE2dK1cn6jH4g==}
    engines: {node: '>=0.10'}
    hasBin: true

  postcss-load-config@3.1.4:
    resolution: {integrity: sha512-6DiM4E7v4coTE4uzA8U//WhtPwyhiim3eyjEMFCnUpzbrkK9wJHgKDT2mR+HbtSrd/NubVaYTOpSpjUl8NQeRg==}
    engines: {node: '>= 10'}
    peerDependencies:
      postcss: '>=8.0.9'
      ts-node: '>=9.0.0'
    peerDependenciesMeta:
      postcss:
        optional: true
      ts-node:
        optional: true

  postcss-safe-parser@6.0.0:
    resolution: {integrity: sha512-FARHN8pwH+WiS2OPCxJI8FuRJpTVnn6ZNFiqAM2aeW2LwTHWWmWgIyKC6cUo0L8aeKiF/14MNvnpls6R2PBeMQ==}
    engines: {node: '>=12.0'}
    peerDependencies:
      postcss: ^8.3.3

  postcss-scss@4.0.9:
    resolution: {integrity: sha512-AjKOeiwAitL/MXxQW2DliT28EKukvvbEWx3LBmJIRN8KfBGZbRTxNYW0kSqi1COiTZ57nZ9NW06S6ux//N1c9A==}
    engines: {node: '>=12.0'}
    peerDependencies:
      postcss: ^8.4.29

  postcss-selector-parser@6.1.2:
    resolution: {integrity: sha512-Q8qQfPiZ+THO/3ZrOrO0cJJKfpYCagtMUkXbnEfmgUjwXg6z/WBeOyS9APBBPCTSiDV+s4SwQGu8yFsiMRIudg==}
    engines: {node: '>=4'}

  postcss@8.4.47:
    resolution: {integrity: sha512-56rxCq7G/XfB4EkXq9Egn5GCqugWvDFjafDOThIdMBsI15iqPqR5r15TfSr1YPYeEI19YeaXMCbY6u88Y76GLQ==}
    engines: {node: ^10 || ^12 || >=14}

  potpack@2.0.0:
    resolution: {integrity: sha512-Q+/tYsFU9r7xoOJ+y/ZTtdVQwTWfzjbiXBDMM/JKUux3+QPP02iUuIoeBQ+Ot6oEDlC+/PGjB/5A3K7KKb7hcw==}

  prelude-ls@1.2.1:
    resolution: {integrity: sha512-vkcDPrRZo1QZLbn5RLGPpg/WmIQ65qoWWhcGKf/b5eplkkarX0m9z8ppCat4mlOqUsWpyNuYgO3VRyrYHSzX5g==}
    engines: {node: '>= 0.8.0'}

  prettier-plugin-svelte@3.2.7:
    resolution: {integrity: sha512-/Dswx/ea0lV34If1eDcG3nulQ63YNr5KPDfMsjbdtpSWOxKKJ7nAc2qlVuYwEvCr4raIuredNoR7K4JCkmTGaQ==}
    peerDependencies:
      prettier: ^3.0.0
      svelte: ^3.2.0 || ^4.0.0-next.0 || ^5.0.0-next.0

  prettier@3.3.3:
    resolution: {integrity: sha512-i2tDNA0O5IrMO757lfrdQZCc2jPNDVntV0m/+4whiDfWaTKfMNgR7Qz0NAeGz/nRqF4m5/6CLzbP4/liHt12Ew==}
    engines: {node: '>=14'}
    hasBin: true

  prism-svelte@0.4.7:
    resolution: {integrity: sha512-yABh19CYbM24V7aS7TuPYRNMqthxwbvx6FF/Rw920YbyBWO3tnyPIqRMgHuSVsLmuHkkBS1Akyof463FVdkeDQ==}

  prismjs@1.29.0:
    resolution: {integrity: sha512-Kx/1w86q/epKcmte75LNrEoT+lX8pBpavuAbvJWRXar7Hz8jrtF+e3vY751p0R8H9HdArwaCTNDDzHg/ScJK1Q==}
    engines: {node: '>=6'}

  protocol-buffers-schema@3.6.0:
    resolution: {integrity: sha512-TdDRD+/QNdrCGCE7v8340QyuXd4kIWIgapsE2+n/SaGiSSbomYl4TjHlvIoCWRpE7wFt02EpB35VVA2ImcBVqw==}

  punycode@2.3.1:
    resolution: {integrity: sha512-vYt7UD1U9Wg6138shLtLOvdAu+8DsC/ilFtEVHcH+wydcSpNE20AfSOduf6MkRFahL5FY7X1oU7nKVZFtfq8Fg==}
    engines: {node: '>=6'}

  queue-microtask@1.2.3:
    resolution: {integrity: sha512-NuaNSa6flKT5JaSYQzJok04JzTL1CA6aGhv5rfLW3PgqA+M2ChpZQnAC8h8i4ZFkBS8X5RqkDBHA7r4hej3K9A==}

  quickselect@3.0.0:
    resolution: {integrity: sha512-XdjUArbK4Bm5fLLvlm5KpTFOiOThgfWWI4axAZDWg4E/0mKdZyI9tNEfds27qCi1ze/vwTR16kvmmGhRra3c2g==}

  read-package-json-fast@3.0.2:
    resolution: {integrity: sha512-0J+Msgym3vrLOUB3hzQCuZHII0xkNGCtz/HJH9xZshwv9DbDwkw1KaE3gx/e2J5rpEY5rtOy6cyhKOPrkP7FZw==}
    engines: {node: ^14.17.0 || ^16.13.0 || >=18.0.0}

  readdirp@4.0.2:
    resolution: {integrity: sha512-yDMz9g+VaZkqBYS/ozoBJwaBhTbZo3UNYQHNRw1D3UFQB8oHB4uS/tAODO+ZLjGWmUbKnIlOWO+aaIiAxrUWHA==}
    engines: {node: '>= 14.16.0'}

  rehype-slug@5.1.0:
    resolution: {integrity: sha512-Gf91dJoXneiorNEnn+Phx97CO7oRMrpi+6r155tTxzGuLtm+QrI4cTwCa9e1rtePdL4i9tSO58PeSS6HWfgsiw==}

  remark-toc@9.0.0:
    resolution: {integrity: sha512-KJ9txbo33GjDAV1baHFze7ij4G8c7SGYoY8Kzsm2gzFpbhL/bSoVpMMzGa3vrNDSWASNd/3ppAqL7cP2zD6JIA==}

  remark-unwrap-images@3.0.1:
    resolution: {integrity: sha512-5VUY0n+J9lPTPfkct5S3/SbutryBjp8J/4mbgtlkDrOk3h8jde0hyqdYUJOoJKherZezS08tjd6i4+nnQ+wl5w==}

  resolve-from@4.0.0:
    resolution: {integrity: sha512-pb/MYmXstAkysRFx8piNI1tGFNQIFA3vkE3Gq4EuA1dF6gHp/+vgZqsCGJapvy8N3Q+4o7FwvquPJcnZ7RYy4g==}
    engines: {node: '>=4'}

  resolve-pkg-maps@1.0.0:
    resolution: {integrity: sha512-seS2Tj26TBVOC2NIc2rOe2y2ZO7efxITtLZcGSOnHHNOQ7CkiUBfw0Iw2ck6xkIhPwLhKNLS8BO+hEpngQlqzw==}

  resolve-protobuf-schema@2.1.0:
    resolution: {integrity: sha512-kI5ffTiZWmJaS/huM8wZfEMer1eRd7oJQhDuxeCLe3t7N7mX3z94CN0xPxBQxFYQTSNz9T0i+v6inKqSdK8xrQ==}

  restore-cursor@5.1.0:
    resolution: {integrity: sha512-oMA2dcrw6u0YfxJQXm342bFKX/E4sG9rbTzO9ptUcR/e8A33cHuvStiYOwH7fszkZlZ1z/ta9AAoPk2F4qIOHA==}
    engines: {node: '>=18'}

  reusify@1.0.4:
    resolution: {integrity: sha512-U9nH88a3fc/ekCF1l0/UP1IosiuIjyTh7hBvXVMHYgVcfGvt897Xguj2UOLDeI5BG2m7/uwyaLVT6fbtCwTyzw==}
    engines: {iojs: '>=1.0.0', node: '>=0.10.0'}

  rfdc@1.4.1:
    resolution: {integrity: sha512-q1b3N5QkRUWUl7iyylaaj3kOpIT0N2i9MqIEQXP73GVsN9cw3fdx8X63cEmWhJGi2PPCF23Ijp7ktmd39rawIA==}

  rimraf@3.0.2:
    resolution: {integrity: sha512-JZkJMZkAGFFPP2YqXZXPbMlMBgsxzE8ILs4lMIX/2o0L9UBw9O/Y3o6wFw/i9YLapcUJWwqbi3kdxIPdC62TIA==}
    deprecated: Rimraf versions prior to v4 are no longer supported
    hasBin: true

  rollup@4.24.0:
    resolution: {integrity: sha512-DOmrlGSXNk1DM0ljiQA+i+o0rSLhtii1je5wgk60j49d1jHT5YYttBv1iWOnYSTG+fZZESUOSNiAl89SIet+Cg==}
    engines: {node: '>=18.0.0', npm: '>=8.0.0'}
    hasBin: true

  run-parallel@1.2.0:
    resolution: {integrity: sha512-5l4VyZR86LZ/lDxZTR6jqL8AFE2S0IFLMP26AbjsLVADxHdhB/c0GUsH+y39UfCi3dzz8OlQuPmnaJOMoDHQBA==}

  sade@1.8.1:
    resolution: {integrity: sha512-xal3CZX1Xlo/k4ApwCFrHVACi9fBqJ7V+mwhBsuf/1IOKbBy098Fex+Wa/5QMubw09pSZ/u8EY8PWgevJsXp1A==}
    engines: {node: '>=6'}

  semver@7.6.3:
    resolution: {integrity: sha512-oVekP1cKtI+CTDvHWYFUcMtsK/00wmAEfyqKfNdARm8u1wNVhSgaX7A8d4UuIlUI5e84iEwOhs7ZPYRmzU9U6A==}
    engines: {node: '>=10'}
    hasBin: true

  serialize-to-js@3.1.2:
    resolution: {integrity: sha512-owllqNuDDEimQat7EPG0tH7JjO090xKNzUtYz6X+Sk2BXDnOCilDdNLwjWeFywG9xkJul1ULvtUQa9O4pUaY0w==}
    engines: {node: '>=4.0.0'}

  set-cookie-parser@2.7.0:
    resolution: {integrity: sha512-lXLOiqpkUumhRdFF3k1osNXCy9akgx/dyPZ5p8qAg9seJzXr5ZrlqZuWIMuY6ejOsVLE6flJ5/h3lsn57fQ/PQ==}

  sharp@0.33.5:
    resolution: {integrity: sha512-haPVm1EkS9pgvHrQ/F3Xy+hgcuMV0Wm9vfIBSiwZ05k+xgb0PkBQpGsAA/oWdDobNaZTH5ppvHtzCFbnSEwHVw==}
    engines: {node: ^18.17.0 || ^20.3.0 || >=21.0.0}

  shebang-command@2.0.0:
    resolution: {integrity: sha512-kHxr2zZpYtdmrN1qDjrrX/Z1rR1kG8Dx+gkpK1G4eXmvXswmcE1hTWBWYUzlraYw1/yZp6YuDY77YtvbN0dmDA==}
    engines: {node: '>=8'}

  shebang-regex@3.0.0:
    resolution: {integrity: sha512-7++dFhtcx3353uBaq8DDR4NuxBetBzC7ZQOhmTQInHEd6bSrXdiEyzCvG07Z44UYdLShWUyXt5M/yhz8ekcb1A==}
    engines: {node: '>=8'}

  shell-quote@1.8.1:
    resolution: {integrity: sha512-6j1W9l1iAs/4xYBI1SYOVZyFcCis9b4KCLQ8fgAGG07QvzaRLVVRQvAy85yNmmZSjYjg4MWh4gNvlPujU/5LpA==}

  shiki@0.14.7:
    resolution: {integrity: sha512-dNPAPrxSc87ua2sKJ3H5dQ/6ZaY8RNnaAqK+t0eG7p0Soi2ydiqbGOTaZCqaYvA/uZYfS1LJnemt3Q+mSfcPCg==}

  signal-exit@4.1.0:
    resolution: {integrity: sha512-bzyZ1e88w9O1iNJbKnOlvYTrWPDl46O1bG0D3XInv+9tkPrxrN8jUUTiFlDkkmKWgn1M6CfIA13SuGqOa9Korw==}
    engines: {node: '>=14'}

  simple-swizzle@0.2.2:
    resolution: {integrity: sha512-JA//kQgZtbuY83m+xT+tXJkmJncGMTFT+C+g2h2R9uxkYIrE2yy9sgmcLhCnw57/WSD+Eh3J97FPEDFnbXnDUg==}

  sirv@2.0.4:
    resolution: {integrity: sha512-94Bdh3cC2PKrbgSOUqTiGPWVZeSiXfKOVZNJniWoqrWrRkB1CJzBU3NEbiTsPcYy1lDsANA/THzS+9WBiy5nfQ==}
    engines: {node: '>= 10'}

  slash@3.0.0:
    resolution: {integrity: sha512-g9Q1haeby36OSStwb4ntCGGGaKsaVSjQ68fBxoQcutl5fS1vuY18H3wSt3jFyFtrkx+Kz0V1G85A4MyAdDMi2Q==}
    engines: {node: '>=8'}

  slice-ansi@5.0.0:
    resolution: {integrity: sha512-FC+lgizVPfie0kkhqUScwRu1O/lF6NOgJmlCgK+/LYxDCTk8sGelYaHDhFcDN+Sn3Cv+3VSa4Byeo+IMCzpMgQ==}
    engines: {node: '>=12'}

  slice-ansi@7.1.0:
    resolution: {integrity: sha512-bSiSngZ/jWeX93BqeIAbImyTbEihizcwNjFoRUIY/T1wWQsfsm2Vw1agPKylXvQTU7iASGdHhyqRlqQzfz+Htg==}
    engines: {node: '>=18'}

  source-map-js@1.2.1:
    resolution: {integrity: sha512-UXWMKhLOwVKb728IUtQPXxfYU+usdybtUrK/8uGE8CQMvrhOpwvzDBwj0QhSL7MQc7vIsISBG8VQ8+IDQxpfQA==}
    engines: {node: '>=0.10.0'}

  string-argv@0.3.2:
    resolution: {integrity: sha512-aqD2Q0144Z+/RqG52NeHEkZauTAUWJO8c6yTftGJKO3Tja5tUgIfmIl6kExvhtxSDP7fXB6DvzkfMpCd/F3G+Q==}
    engines: {node: '>=0.6.19'}

  string-width@7.2.0:
    resolution: {integrity: sha512-tsaTIkKW9b4N+AEj+SVA+WhJzV7/zMhcSu78mLKWSk7cXMOSHsBKFWUs0fWwq8QyK3MgJBQRX6Gbi4kYbdvGkQ==}
    engines: {node: '>=18'}

  strip-ansi@6.0.1:
    resolution: {integrity: sha512-Y38VPSHcqkFrCpFnQ9vuSXmquuv5oXOKpGeT6aGrr3o3Gc9AlVa6JBfUSOCnbxGGZF+/0ooI7KrPuUSztUdU5A==}
    engines: {node: '>=8'}

  strip-ansi@7.1.0:
    resolution: {integrity: sha512-iq6eVVI64nQQTRYq2KtEg2d2uU7LElhTJwsH4YzIHZshxlgZms/wIc4VoDQTlG/IvVIrBKG06CrZnp0qv7hkcQ==}
    engines: {node: '>=12'}

  strip-final-newline@3.0.0:
    resolution: {integrity: sha512-dOESqjYr96iWYylGObzd39EuNTa5VJxyvVAEm5Jnh7KGo75V43Hk1odPQkNDyXNmUR6k+gEiDVXnjB8HJ3crXw==}
    engines: {node: '>=12'}

  strip-json-comments@3.1.1:
    resolution: {integrity: sha512-6fPc+R4ihwqP6N/aIv2f1gMH8lOVtWQHoqC4yK6oSDVVocumAsfCqjkXnqiYMhmMwS/mEHLp7Vehlt3ql6lEig==}
    engines: {node: '>=8'}

  supercluster@8.0.1:
    resolution: {integrity: sha512-IiOea5kJ9iqzD2t7QJq/cREyLHTtSmUT6gQsweojg9WH2sYJqZK9SswTu6jrscO6D1G5v5vYZ9ru/eq85lXeZQ==}

  supports-color@7.2.0:
    resolution: {integrity: sha512-qpCAvRl9stuOHveKsn7HncJRvv501qIacKzQlO/+Lwxc9+0q2wLyv4Dfvt80/DPn2pqOBsJdDiogXGR9+OvwRw==}
    engines: {node: '>=8'}

  svelte-check@4.0.4:
    resolution: {integrity: sha512-AcHWIPuZb1mh/jKoIrww0ebBPpAvwWd1bfXCnwC2dx4OkydNMaiG//+Xnry91RJMHFH7CiE+6Y2p332DRIaOXQ==}
    engines: {node: '>= 18.0.0'}
    hasBin: true
    peerDependencies:
      svelte: ^4.0.0 || ^5.0.0-next.0
      typescript: '>=5.0.0'

  svelte-eslint-parser@0.41.1:
    resolution: {integrity: sha512-08ndI6zTghzI8SuJAFpvMbA/haPSGn3xz19pjre19yYMw8Nw/wQJ2PrZBI/L8ijGTgtkWCQQiLLy+Z1tfaCwNA==}
    engines: {node: ^12.22.0 || ^14.17.0 || >=16.0.0}
    peerDependencies:
      svelte: ^3.37.0 || ^4.0.0 || ^5.0.0-next.191
    peerDependenciesMeta:
      svelte:
        optional: true

<<<<<<< HEAD
  /svelte-file-dropzone@2.0.7(svelte@4.2.12):
    resolution: {integrity: sha512-sykRq+Q8rXM9yqsD3T9yzb3syLe21Go01cxb5NTfKA9RgMWHT/gnjS8g36YFWw3jIdC7vbbmuwwgYdA0mlcMqw==}
    peerDependencies:
      svelte: ^3.54.0 || ^4.0.0
    dependencies:
      file-selector: 0.6.0
      svelte: 4.2.12
    dev: false

  /svelte-french-toast@1.2.0(svelte@4.2.12):
=======
  svelte-french-toast@1.2.0:
>>>>>>> 678e9ac2
    resolution: {integrity: sha512-5PW+6RFX3xQPbR44CngYAP1Sd9oCq9P2FOox4FZffzJuZI2mHOB7q5gJBVnOiLF5y3moVGZ7u2bYt7+yPAgcEQ==}
    peerDependencies:
      svelte: ^3.57.0 || ^4.0.0

  svelte-hmr@0.16.0:
    resolution: {integrity: sha512-Gyc7cOS3VJzLlfj7wKS0ZnzDVdv3Pn2IuVeJPk9m2skfhcu5bq3wtIZyQGggr7/Iim5rH5cncyQft/kRLupcnA==}
    engines: {node: ^12.20 || ^14.13.1 || >= 16}
    peerDependencies:
      svelte: ^3.19.0 || ^4.0.0

<<<<<<< HEAD
  /svelte-loading-spinners@0.3.6:
    resolution: {integrity: sha512-mthHQ2TwiwzTWzbFry3CBnVEfzqPOD9WkVw84OfSYzHRq6N9wgQ+yv37u81uPeuLU/ZOIPqhujpXquB1aol5ZQ==}
    dev: false

  /svelte-markdown@0.4.1(svelte@4.2.12):
=======
  svelte-markdown@0.4.1:
>>>>>>> 678e9ac2
    resolution: {integrity: sha512-pOlLY6EruKJaWI9my/2bKX8PdTeP5CM0s4VMmwmC2prlOkjAf+AOmTM4wW/l19Y6WZ87YmP8+ZCJCCwBChWjYw==}
    peerDependencies:
      svelte: ^4.0.0

  svelte-parse-markup@0.1.5:
    resolution: {integrity: sha512-T6mqZrySltPCDwfKXWQ6zehipVLk4GWfH1zCMGgRtLlOIFPuw58ZxVYxVvotMJgJaurKi1i14viB2GIRKXeJTQ==}
    peerDependencies:
      svelte: ^3.0.0 || ^4.0.0 || ^5.0.0-next.1

  svelte-toc@0.5.9:
    resolution: {integrity: sha512-upnWdUWBhwjagRJ6/UQYAETUALsH3kfVTA3tyiCSKuGqMc5mckI1dqe2Rkg8SyatU0fqtd/f6X5VCd8829H9Tg==}

  svelte-writable-derived@3.1.1:
    resolution: {integrity: sha512-w4LR6/bYZEuCs7SGr+M54oipk/UQKtiMadyOhW0PTwAtJ/Ai12QS77sLngEcfBx2q4H8ZBQucc9ktSA5sUGZWw==}
    peerDependencies:
      svelte: ^3.2.1 || ^4.0.0-next.1 || ^5.0.0-next.94

  svelte@4.2.19:
    resolution: {integrity: sha512-IY1rnGr6izd10B0A8LqsBfmlT5OILVuZ7XsI0vdGPEvuonFV7NYEUK4dAkm9Zg2q0Um92kYjTpS1CAP3Nh/KWw==}
    engines: {node: '>=16'}

  text-table@0.2.0:
    resolution: {integrity: sha512-N+8UisAXDGk8PFXP4HAzVR9nbfmVJ3zYLAWiTIoqC5v5isinhr+r5uaO8+7r3BMfuNIufIsA7RdpVgacC2cSpw==}

  tiny-glob@0.2.9:
    resolution: {integrity: sha512-g/55ssRPUjShh+xkfx9UPDXqhckHEsHr4Vd9zX55oSdGZc/MD0m3sferOkwWtp98bv+kcVfEHtRJgBVJzelrzg==}

  tinyqueue@3.0.0:
    resolution: {integrity: sha512-gRa9gwYU3ECmQYv3lslts5hxuIa90veaEcxDYuu3QGOIAEM2mOZkVHp48ANJuu1CURtRdHKUBY5Lm1tHV+sD4g==}

  to-regex-range@5.0.1:
    resolution: {integrity: sha512-65P7iz6X5yEr1cwcgvQxbbIw7Uk3gOy5dIdtZ4rDveLqhrdJP+Li/Hx6tyK0NEb+2GCyneCMJiGqrADCSNk8sQ==}
    engines: {node: '>=8.0'}

  totalist@3.0.1:
    resolution: {integrity: sha512-sf4i37nQ2LBx4m3wB74y+ubopq6W/dIzXg0FDGjsYnZHVa1Da8FH853wlL2gtUhg+xJXjfk3kUZS3BRoQeoQBQ==}
    engines: {node: '>=6'}

  trough@2.2.0:
    resolution: {integrity: sha512-tmMpK00BjZiUyVyvrBK7knerNgmgvcV/KLVyuma/SC+TQN167GrMRciANTz09+k3zW8L8t60jWO1GpfkZdjTaw==}

  tslib@1.14.1:
    resolution: {integrity: sha512-Xni35NKzjgMrwevysHTCArtLDpPvye8zV/0E4EyYn43P7/7qvQwPh9BGkHewbMulVntbigmcT7rdX3BNo9wRJg==}

<<<<<<< HEAD
  /tslib@2.6.2:
    resolution: {integrity: sha512-AEYxH93jGFPn/a2iVAwW87VuUIkR1FVUKB77NwMF7nBTDkDrrT/Hpt/IrCJ0QXhW27jTBDcf5ZY7w6RiqTMw2Q==}
=======
  tslib@2.7.0:
    resolution: {integrity: sha512-gLXCKdN1/j47AiHiOkJN69hJmcbGTHI0ImLmbYLHykhgeN0jVGola9yVjFgzCUklsZQMW55o+dW7IXv3RCXDzA==}
>>>>>>> 678e9ac2

  tsutils@3.21.0:
    resolution: {integrity: sha512-mHKK3iUXL+3UF6xL5k0PEhKRUBKPBCv/+RkEOpjRWxxx27KKRBmmA60A9pgOUvMi8GKhRMPEmjBRPzs2W7O1OA==}
    engines: {node: '>= 6'}
    peerDependencies:
      typescript: '>=2.8.0 || >= 3.2.0-dev || >= 3.3.0-dev || >= 3.4.0-dev || >= 3.5.0-dev || >= 3.6.0-dev || >= 3.6.0-beta || >= 3.7.0-dev || >= 3.7.0-beta'

  tsx@4.19.1:
    resolution: {integrity: sha512-0flMz1lh74BR4wOvBjuh9olbnwqCPc35OOlfyzHba0Dc+QNUeWX/Gq2YTbnwcWPO3BMd8fkzRVrHcsR+a7z7rA==}
    engines: {node: '>=18.0.0'}
    hasBin: true

  type-check@0.4.0:
    resolution: {integrity: sha512-XleUoc9uwGXqjWwXaUTZAmzMcFZ5858QA2vvx1Ur5xIcixXIP+8LnFDgRplU30us6teqdlskFfu+ae4K79Ooew==}
    engines: {node: '>= 0.8.0'}

  type-fest@0.20.2:
    resolution: {integrity: sha512-Ne+eE4r0/iWnpAxD852z3A+N0Bt5RN//NjJwRd2VFHEmrywxf5vsZlh4R6lixl6B+wz/8d+maTSAkN1FIkI3LQ==}
    engines: {node: '>=10'}

  typescript@5.6.3:
    resolution: {integrity: sha512-hjcS1mhfuyi4WW8IWtjP7brDrG2cuDZukyrYrSauoXGNgx0S7zceP07adYkJycEr56BOUTNPzbInooiN3fn1qw==}
    engines: {node: '>=14.17'}
    hasBin: true

  ua-parser-js@1.0.39:
    resolution: {integrity: sha512-k24RCVWlEcjkdOxYmVJgeD/0a1TiSpqLg+ZalVGV9lsnr4yqu0w7tX/x2xX6G4zpkgQnRf89lxuZ1wsbjXM8lw==}
    hasBin: true

  undici-types@6.19.8:
    resolution: {integrity: sha512-ve2KP6f/JnbPBFyobGHuerC9g1FYGn/F8n1LWTwNxCEzd6IfqTwUQcNXgEtmmQ6DlRrC1hrSrBnCZPokRrDHjw==}

  unified@10.1.2:
    resolution: {integrity: sha512-pUSWAi/RAnVy1Pif2kAoeWNBa3JVrx0MId2LASj8G+7AiHWoKZNTomq6LG326T68U7/e263X6fTdcXIy7XnF7Q==}

  unist-util-is@5.2.1:
    resolution: {integrity: sha512-u9njyyfEh43npf1M+yGKDGVPbY/JWEemg5nH05ncKPfi+kBbKBJoTdsogMu33uhytuLlv9y0O7GH7fEdwLdLQw==}

  unist-util-is@6.0.0:
    resolution: {integrity: sha512-2qCTHimwdxLfz+YzdGfkqNlH0tLi9xjTnHddPmJwtIG9MGsdbutfTc4P+haPD7l7Cjxf/WZj+we5qfVPvvxfYw==}

  unist-util-stringify-position@2.0.3:
    resolution: {integrity: sha512-3faScn5I+hy9VleOq/qNbAd6pAx7iH5jYBMS9I1HgQVijz/4mv5Bvw5iw1sC/90CODiKo81G/ps8AJrISn687g==}

  unist-util-stringify-position@3.0.3:
    resolution: {integrity: sha512-k5GzIBZ/QatR8N5X2y+drfpWG8IDBzdnVj6OInRNWm1oXrzydiaAT2OQiA8DPRRZyAKb9b6I2a6PxYklZD0gKg==}

  unist-util-visit-parents@5.1.3:
    resolution: {integrity: sha512-x6+y8g7wWMyQhL1iZfhIPhDAs7Xwbn9nRosDXl7qoPTSCy0yNxnKc+hWokFifWQIDGi154rdUqKvbCa4+1kLhg==}

  unist-util-visit-parents@6.0.1:
    resolution: {integrity: sha512-L/PqWzfTP9lzzEa6CKs0k2nARxTdZduw3zyh8d2NVBnsyvHjSX4TWse388YrrQKbvI8w20fGjGlhgT96WwKykw==}

  unist-util-visit@4.1.2:
    resolution: {integrity: sha512-MSd8OUGISqHdVvfY9TPhyK2VdUrPgxkUtWSuMHF6XAAFuL4LokseigBnZtPnJMu+FbynTkFNnFlyjxpVKujMRg==}

  unist-util-visit@5.0.0:
    resolution: {integrity: sha512-MR04uvD+07cwl/yhVuVWAtw+3GOR/knlL55Nd/wAdblk27GCVt3lqpTivy/tkJcZoNPzTwS1Y+KMojlLDhoTzg==}

  uri-js@4.4.1:
    resolution: {integrity: sha512-7rKUyy33Q1yc98pQ1DAmLtwX109F7TIfWlW1Ydo8Wl1ii1SeHieeh0HHfPeL2fMXK6z0s8ecKs9frCuLJvndBg==}

  util-deprecate@1.0.2:
    resolution: {integrity: sha512-EPD5q1uXyFxJpCrLnCc1nHnq3gOa6DZBocAIiI2TaSCA7VCJ1UJDMagCzIkXNsUYfD1daK//LTEQ8xiIbrHtcw==}

  vfile-message@2.0.4:
    resolution: {integrity: sha512-DjssxRGkMvifUOJre00juHoP9DPWuzjxKuMDrhNbk2TdaYYBNMStsNhEOt3idrtI12VQYM/1+iM0KOzXi4pxwQ==}

  vfile-message@3.1.4:
    resolution: {integrity: sha512-fa0Z6P8HUrQN4BZaX05SIVXic+7kE3b05PWAtPuYP9QLHsLKYR7/AlLW3NtOrpXRLeawpDLMsVkmk5DG0NXgWw==}

  vfile@5.3.7:
    resolution: {integrity: sha512-r7qlzkgErKjobAmyNIkkSpizsFPYiUPuJb5pNW1RB4JcYVZhs4lIbVqk8XPk033CV/1z8ss5pkax8SuhGpcG8g==}

  vite-imagetools@7.0.4:
    resolution: {integrity: sha512-C9C7b2p/8/TCN2g26tE9haoer2i8K4x0v2RXUiHsIjiz221vQuKItCQ+VyiVCsUMPXfJC/tlZsmCZVBz5jh7uA==}
    engines: {node: '>=18.0.0'}

  vite@5.4.8:
    resolution: {integrity: sha512-FqrItQ4DT1NC4zCUqMB4c4AZORMKIa0m8/URVCZ77OZ/QSNeJ54bU1vrFADbDsuwfIPcgknRkmqakQcgnL4GiQ==}
    engines: {node: ^18.0.0 || >=20.0.0}
    hasBin: true
    peerDependencies:
      '@types/node': ^18.0.0 || >=20.0.0
      less: '*'
      lightningcss: ^1.21.0
      sass: '*'
      sass-embedded: '*'
      stylus: '*'
      sugarss: '*'
      terser: ^5.4.0
    peerDependenciesMeta:
      '@types/node':
        optional: true
      less:
        optional: true
      lightningcss:
        optional: true
      sass:
        optional: true
      sass-embedded:
        optional: true
      stylus:
        optional: true
      sugarss:
        optional: true
      terser:
        optional: true

  vitefu@0.2.5:
    resolution: {integrity: sha512-SgHtMLoqaeeGnd2evZ849ZbACbnwQCIwRH57t18FxcXoZop0uQu0uzlIhJBlF/eWVzuce0sHeqPcDo+evVcg8Q==}
    peerDependencies:
      vite: ^3.0.0 || ^4.0.0 || ^5.0.0
    peerDependenciesMeta:
      vite:
        optional: true

  vscode-oniguruma@1.7.0:
    resolution: {integrity: sha512-L9WMGRfrjOhgHSdOYgCt/yRMsXzLDJSL7BPrOZt73gU0iWO4mpqzqQzOz5srxqTvMBaR0XZTSrVWo4j55Rc6cA==}

  vscode-textmate@8.0.0:
    resolution: {integrity: sha512-AFbieoL7a5LMqcnOF04ji+rpXadgOXnZsxQr//r83kLPr7biP7am3g9zbaZIaBGwBRWeSvoMD4mgPdX3e4NWBg==}

  vt-pbf@3.1.3:
    resolution: {integrity: sha512-2LzDFzt0mZKZ9IpVF2r69G9bXaP2Q2sArJCmcCgvfTdCCZzSyz4aCLoQyUilu37Ll56tCblIZrXFIjNUpGIlmA==}

  which@2.0.2:
    resolution: {integrity: sha512-BLI3Tl1TW3Pvl70l3yq3Y64i+awpwXqsGBYWkkqMtnbXgrMD+yj7rhW0kuEDxzJaYXGjEW5ogapKNMEKNMjibA==}
    engines: {node: '>= 8'}
    hasBin: true

  word-wrap@1.2.5:
    resolution: {integrity: sha512-BN22B5eaMMI9UMtjrGd5g5eCYPpCPDUy0FJXbYsaT5zYxjFOckS53SQDE3pWkVoWpHXVb3BrYcEN4Twa55B5cA==}
    engines: {node: '>=0.10.0'}

  wrap-ansi@9.0.0:
    resolution: {integrity: sha512-G8ura3S+3Z2G+mkgNRq8dqaFZAuxfsxpBB8OCTGRTCtp+l/v9nbFNmCUP1BZMts3G1142MsZfn6eeUKrr4PD1Q==}
    engines: {node: '>=18'}

  wrappy@1.0.2:
    resolution: {integrity: sha512-l4Sp/DRseor9wL6EvV2+TuQn63dMkPjZ/sp9XkghTEbV9KlPS1xUsZ3u7/IQO4wxtcFB4bgpQPRcR3QCvezPcQ==}

  yaml@1.10.2:
    resolution: {integrity: sha512-r3vXyErRCYJ7wg28yvBY5VSoAF8ZvlcW9/BwUzEtUsjvX/DKs24dIkuwjtuprwJJHsbyUbLApepYTR1BN4uHrg==}
    engines: {node: '>= 6'}

  yaml@2.5.1:
    resolution: {integrity: sha512-bLQOjaX/ADgQ20isPJRvF0iRUHIxVhYvr53Of7wGcWlO2jvtUlH5m87DsmulFVxRpNLOnI4tB6p/oh8D7kpn9Q==}
    engines: {node: '>= 14'}
    hasBin: true

  yocto-queue@0.1.0:
    resolution: {integrity: sha512-rVksvsnNCdJ/ohGc6xgPwyN8eheCxsiLM8mxuE/t/mOVqJewPuO1miLpTHQiRgTKCLexL4MeAFVagts7HmNZ2Q==}
    engines: {node: '>=10'}
<<<<<<< HEAD
    dev: true

  github.com/matmen/ImageScript/e720cc5fd116b5775cc30abb9c66b1b5339f707d:
    resolution: {tarball: https://codeload.github.com/matmen/ImageScript/tar.gz/e720cc5fd116b5775cc30abb9c66b1b5339f707d}
    name: imagescript
    version: 1.2.16
    engines: {node: '>=14.0.0'}
    dev: false
=======

snapshots:

  '@ampproject/remapping@2.3.0':
    dependencies:
      '@jridgewell/gen-mapping': 0.3.5
      '@jridgewell/trace-mapping': 0.3.25

  '@emnapi/runtime@1.3.1':
    dependencies:
      tslib: 2.7.0
    optional: true

  '@esbuild/aix-ppc64@0.21.5':
    optional: true

  '@esbuild/aix-ppc64@0.23.1':
    optional: true

  '@esbuild/android-arm64@0.21.5':
    optional: true

  '@esbuild/android-arm64@0.23.1':
    optional: true

  '@esbuild/android-arm@0.21.5':
    optional: true

  '@esbuild/android-arm@0.23.1':
    optional: true

  '@esbuild/android-x64@0.21.5':
    optional: true

  '@esbuild/android-x64@0.23.1':
    optional: true

  '@esbuild/darwin-arm64@0.21.5':
    optional: true

  '@esbuild/darwin-arm64@0.23.1':
    optional: true

  '@esbuild/darwin-x64@0.21.5':
    optional: true

  '@esbuild/darwin-x64@0.23.1':
    optional: true

  '@esbuild/freebsd-arm64@0.21.5':
    optional: true

  '@esbuild/freebsd-arm64@0.23.1':
    optional: true

  '@esbuild/freebsd-x64@0.21.5':
    optional: true

  '@esbuild/freebsd-x64@0.23.1':
    optional: true

  '@esbuild/linux-arm64@0.21.5':
    optional: true

  '@esbuild/linux-arm64@0.23.1':
    optional: true

  '@esbuild/linux-arm@0.21.5':
    optional: true

  '@esbuild/linux-arm@0.23.1':
    optional: true

  '@esbuild/linux-ia32@0.21.5':
    optional: true

  '@esbuild/linux-ia32@0.23.1':
    optional: true

  '@esbuild/linux-loong64@0.21.5':
    optional: true

  '@esbuild/linux-loong64@0.23.1':
    optional: true

  '@esbuild/linux-mips64el@0.21.5':
    optional: true

  '@esbuild/linux-mips64el@0.23.1':
    optional: true

  '@esbuild/linux-ppc64@0.21.5':
    optional: true

  '@esbuild/linux-ppc64@0.23.1':
    optional: true

  '@esbuild/linux-riscv64@0.21.5':
    optional: true

  '@esbuild/linux-riscv64@0.23.1':
    optional: true

  '@esbuild/linux-s390x@0.21.5':
    optional: true

  '@esbuild/linux-s390x@0.23.1':
    optional: true

  '@esbuild/linux-x64@0.21.5':
    optional: true

  '@esbuild/linux-x64@0.23.1':
    optional: true

  '@esbuild/netbsd-x64@0.21.5':
    optional: true

  '@esbuild/netbsd-x64@0.23.1':
    optional: true

  '@esbuild/openbsd-arm64@0.23.1':
    optional: true

  '@esbuild/openbsd-x64@0.21.5':
    optional: true

  '@esbuild/openbsd-x64@0.23.1':
    optional: true

  '@esbuild/sunos-x64@0.21.5':
    optional: true

  '@esbuild/sunos-x64@0.23.1':
    optional: true

  '@esbuild/win32-arm64@0.21.5':
    optional: true

  '@esbuild/win32-arm64@0.23.1':
    optional: true

  '@esbuild/win32-ia32@0.21.5':
    optional: true

  '@esbuild/win32-ia32@0.23.1':
    optional: true

  '@esbuild/win32-x64@0.21.5':
    optional: true

  '@esbuild/win32-x64@0.23.1':
    optional: true

  '@eslint-community/eslint-utils@4.4.0(eslint@8.57.1)':
    dependencies:
      eslint: 8.57.1
      eslint-visitor-keys: 3.4.3

  '@eslint-community/regexpp@4.11.1': {}

  '@eslint/eslintrc@2.1.4':
    dependencies:
      ajv: 6.12.6
      debug: 4.3.7
      espree: 9.6.1
      globals: 13.24.0
      ignore: 5.3.2
      import-fresh: 3.3.0
      js-yaml: 4.1.0
      minimatch: 3.1.2
      strip-json-comments: 3.1.1
    transitivePeerDependencies:
      - supports-color

  '@eslint/js@8.57.1': {}

  '@fontsource/roboto-slab@5.1.0': {}

  '@fontsource/saira-condensed@5.1.0': {}

  '@glidejs/glide@3.6.2': {}

  '@humanwhocodes/config-array@0.13.0':
    dependencies:
      '@humanwhocodes/object-schema': 2.0.3
      debug: 4.3.7
      minimatch: 3.1.2
    transitivePeerDependencies:
      - supports-color

  '@humanwhocodes/module-importer@1.0.1': {}

  '@humanwhocodes/object-schema@2.0.3': {}

  '@iarna/toml@2.2.5': {}

  '@img/sharp-darwin-arm64@0.33.5':
    optionalDependencies:
      '@img/sharp-libvips-darwin-arm64': 1.0.4
    optional: true

  '@img/sharp-darwin-x64@0.33.5':
    optionalDependencies:
      '@img/sharp-libvips-darwin-x64': 1.0.4
    optional: true

  '@img/sharp-libvips-darwin-arm64@1.0.4':
    optional: true

  '@img/sharp-libvips-darwin-x64@1.0.4':
    optional: true

  '@img/sharp-libvips-linux-arm64@1.0.4':
    optional: true

  '@img/sharp-libvips-linux-arm@1.0.5':
    optional: true

  '@img/sharp-libvips-linux-s390x@1.0.4':
    optional: true

  '@img/sharp-libvips-linux-x64@1.0.4':
    optional: true

  '@img/sharp-libvips-linuxmusl-arm64@1.0.4':
    optional: true

  '@img/sharp-libvips-linuxmusl-x64@1.0.4':
    optional: true

  '@img/sharp-linux-arm64@0.33.5':
    optionalDependencies:
      '@img/sharp-libvips-linux-arm64': 1.0.4
    optional: true

  '@img/sharp-linux-arm@0.33.5':
    optionalDependencies:
      '@img/sharp-libvips-linux-arm': 1.0.5
    optional: true

  '@img/sharp-linux-s390x@0.33.5':
    optionalDependencies:
      '@img/sharp-libvips-linux-s390x': 1.0.4
    optional: true

  '@img/sharp-linux-x64@0.33.5':
    optionalDependencies:
      '@img/sharp-libvips-linux-x64': 1.0.4
    optional: true

  '@img/sharp-linuxmusl-arm64@0.33.5':
    optionalDependencies:
      '@img/sharp-libvips-linuxmusl-arm64': 1.0.4
    optional: true

  '@img/sharp-linuxmusl-x64@0.33.5':
    optionalDependencies:
      '@img/sharp-libvips-linuxmusl-x64': 1.0.4
    optional: true

  '@img/sharp-wasm32@0.33.5':
    dependencies:
      '@emnapi/runtime': 1.3.1
    optional: true

  '@img/sharp-win32-ia32@0.33.5':
    optional: true

  '@img/sharp-win32-x64@0.33.5':
    optional: true

  '@jridgewell/gen-mapping@0.3.5':
    dependencies:
      '@jridgewell/set-array': 1.2.1
      '@jridgewell/sourcemap-codec': 1.5.0
      '@jridgewell/trace-mapping': 0.3.25

  '@jridgewell/resolve-uri@3.1.2': {}

  '@jridgewell/set-array@1.2.1': {}

  '@jridgewell/sourcemap-codec@1.5.0': {}

  '@jridgewell/trace-mapping@0.3.25':
    dependencies:
      '@jridgewell/resolve-uri': 3.1.2
      '@jridgewell/sourcemap-codec': 1.5.0

  '@mapbox/jsonlint-lines-primitives@2.0.2': {}

  '@mapbox/mapbox-gl-supported@3.0.0': {}

  '@mapbox/point-geometry@0.1.0': {}

  '@mapbox/tiny-sdf@2.0.6': {}

  '@mapbox/unitbezier@0.0.1': {}

  '@mapbox/vector-tile@1.3.1':
    dependencies:
      '@mapbox/point-geometry': 0.1.0

  '@mapbox/whoots-js@3.1.0': {}

  '@nodelib/fs.scandir@2.1.5':
    dependencies:
      '@nodelib/fs.stat': 2.0.5
      run-parallel: 1.2.0

  '@nodelib/fs.stat@2.0.5': {}

  '@nodelib/fs.walk@1.2.8':
    dependencies:
      '@nodelib/fs.scandir': 2.1.5
      fastq: 1.17.1

  '@pagefind/darwin-arm64@1.1.1':
    optional: true

  '@pagefind/darwin-x64@1.1.1':
    optional: true

  '@pagefind/default-ui@1.1.1': {}

  '@pagefind/linux-arm64@1.1.1':
    optional: true

  '@pagefind/linux-x64@1.1.1':
    optional: true

  '@pagefind/windows-x64@1.1.1':
    optional: true

  '@polka/url@1.0.0-next.28': {}

  '@prgm/sveltekit-progress-bar@2.0.0(@sveltejs/kit@2.6.4(@sveltejs/vite-plugin-svelte@3.1.2(svelte@4.2.19)(vite@5.4.8(@types/node@20.16.11)))(svelte@4.2.19)(vite@5.4.8(@types/node@20.16.11)))(svelte@4.2.19)':
    dependencies:
      '@sveltejs/kit': 2.6.4(@sveltejs/vite-plugin-svelte@3.1.2(svelte@4.2.19)(vite@5.4.8(@types/node@20.16.11)))(svelte@4.2.19)(vite@5.4.8(@types/node@20.16.11))
      svelte: 4.2.19

  '@rollup/pluginutils@5.1.3(rollup@4.24.0)':
    dependencies:
      '@types/estree': 1.0.6
      estree-walker: 2.0.2
      picomatch: 4.0.2
    optionalDependencies:
      rollup: 4.24.0

  '@rollup/rollup-android-arm-eabi@4.24.0':
    optional: true

  '@rollup/rollup-android-arm64@4.24.0':
    optional: true

  '@rollup/rollup-darwin-arm64@4.24.0':
    optional: true

  '@rollup/rollup-darwin-x64@4.24.0':
    optional: true

  '@rollup/rollup-linux-arm-gnueabihf@4.24.0':
    optional: true

  '@rollup/rollup-linux-arm-musleabihf@4.24.0':
    optional: true

  '@rollup/rollup-linux-arm64-gnu@4.24.0':
    optional: true

  '@rollup/rollup-linux-arm64-musl@4.24.0':
    optional: true

  '@rollup/rollup-linux-powerpc64le-gnu@4.24.0':
    optional: true

  '@rollup/rollup-linux-riscv64-gnu@4.24.0':
    optional: true

  '@rollup/rollup-linux-s390x-gnu@4.24.0':
    optional: true

  '@rollup/rollup-linux-x64-gnu@4.24.0':
    optional: true

  '@rollup/rollup-linux-x64-musl@4.24.0':
    optional: true

  '@rollup/rollup-win32-arm64-msvc@4.24.0':
    optional: true

  '@rollup/rollup-win32-ia32-msvc@4.24.0':
    optional: true

  '@rollup/rollup-win32-x64-msvc@4.24.0':
    optional: true

  '@sveltejs/adapter-netlify@4.3.4(@sveltejs/kit@2.6.4(@sveltejs/vite-plugin-svelte@3.1.2(svelte@4.2.19)(vite@5.4.8(@types/node@20.16.11)))(svelte@4.2.19)(vite@5.4.8(@types/node@20.16.11)))':
    dependencies:
      '@iarna/toml': 2.2.5
      '@sveltejs/kit': 2.6.4(@sveltejs/vite-plugin-svelte@3.1.2(svelte@4.2.19)(vite@5.4.8(@types/node@20.16.11)))(svelte@4.2.19)(vite@5.4.8(@types/node@20.16.11))
      esbuild: 0.21.5
      set-cookie-parser: 2.7.0

  '@sveltejs/enhanced-img@0.3.10(rollup@4.24.0)(svelte@4.2.19)(vite@5.4.8(@types/node@20.16.11))':
    dependencies:
      magic-string: 0.30.11
      svelte: 4.2.19
      svelte-parse-markup: 0.1.5(svelte@4.2.19)
      vite: 5.4.8(@types/node@20.16.11)
      vite-imagetools: 7.0.4(rollup@4.24.0)
    transitivePeerDependencies:
      - rollup

  '@sveltejs/kit@2.6.4(@sveltejs/vite-plugin-svelte@3.1.2(svelte@4.2.19)(vite@5.4.8(@types/node@20.16.11)))(svelte@4.2.19)(vite@5.4.8(@types/node@20.16.11))':
    dependencies:
      '@sveltejs/vite-plugin-svelte': 3.1.2(svelte@4.2.19)(vite@5.4.8(@types/node@20.16.11))
      '@types/cookie': 0.6.0
      cookie: 0.6.0
      devalue: 5.1.1
      esm-env: 1.0.0
      import-meta-resolve: 4.1.0
      kleur: 4.1.5
      magic-string: 0.30.11
      mrmime: 2.0.0
      sade: 1.8.1
      set-cookie-parser: 2.7.0
      sirv: 2.0.4
      svelte: 4.2.19
      tiny-glob: 0.2.9
      vite: 5.4.8(@types/node@20.16.11)

  '@sveltejs/vite-plugin-svelte-inspector@2.1.0(@sveltejs/vite-plugin-svelte@3.1.2(svelte@4.2.19)(vite@5.4.8(@types/node@20.16.11)))(svelte@4.2.19)(vite@5.4.8(@types/node@20.16.11))':
    dependencies:
      '@sveltejs/vite-plugin-svelte': 3.1.2(svelte@4.2.19)(vite@5.4.8(@types/node@20.16.11))
      debug: 4.3.7
      svelte: 4.2.19
      vite: 5.4.8(@types/node@20.16.11)
    transitivePeerDependencies:
      - supports-color

  '@sveltejs/vite-plugin-svelte@3.1.2(svelte@4.2.19)(vite@5.4.8(@types/node@20.16.11))':
    dependencies:
      '@sveltejs/vite-plugin-svelte-inspector': 2.1.0(@sveltejs/vite-plugin-svelte@3.1.2(svelte@4.2.19)(vite@5.4.8(@types/node@20.16.11)))(svelte@4.2.19)(vite@5.4.8(@types/node@20.16.11))
      debug: 4.3.7
      deepmerge: 4.3.1
      kleur: 4.1.5
      magic-string: 0.30.11
      svelte: 4.2.19
      svelte-hmr: 0.16.0(svelte@4.2.19)
      vite: 5.4.8(@types/node@20.16.11)
      vitefu: 0.2.5(vite@5.4.8(@types/node@20.16.11))
    transitivePeerDependencies:
      - supports-color

  '@types/cookie@0.6.0': {}

  '@types/escape-html@1.0.4': {}

  '@types/estree@1.0.6': {}

  '@types/geojson-vt@3.2.5':
    dependencies:
      '@types/geojson': 7946.0.14

  '@types/geojson@7946.0.14': {}

  '@types/glidejs__glide@3.6.5': {}

  '@types/hast@2.3.10':
    dependencies:
      '@types/unist': 2.0.11

  '@types/json-schema@7.0.15': {}

  '@types/mapbox-gl@2.7.21':
    dependencies:
      '@types/geojson': 7946.0.14

  '@types/mapbox__point-geometry@0.1.4': {}

  '@types/mapbox__vector-tile@1.3.4':
    dependencies:
      '@types/geojson': 7946.0.14
      '@types/mapbox__point-geometry': 0.1.4
      '@types/pbf': 3.0.5

  '@types/marked@5.0.2': {}

  '@types/mdast@3.0.15':
    dependencies:
      '@types/unist': 2.0.11

  '@types/mdast@4.0.4':
    dependencies:
      '@types/unist': 3.0.3

  '@types/node@20.16.11':
    dependencies:
      undici-types: 6.19.8

  '@types/pbf@3.0.5': {}

  '@types/semver@7.5.8': {}

  '@types/supercluster@7.1.3':
    dependencies:
      '@types/geojson': 7946.0.14

  '@types/ua-parser-js@0.7.39': {}

  '@types/ungap__structured-clone@1.2.0': {}

  '@types/unist@2.0.11': {}

  '@types/unist@3.0.3': {}

  '@typescript-eslint/eslint-plugin@5.62.0(@typescript-eslint/parser@5.62.0(eslint@8.57.1)(typescript@5.6.3))(eslint@8.57.1)(typescript@5.6.3)':
    dependencies:
      '@eslint-community/regexpp': 4.11.1
      '@typescript-eslint/parser': 5.62.0(eslint@8.57.1)(typescript@5.6.3)
      '@typescript-eslint/scope-manager': 5.62.0
      '@typescript-eslint/type-utils': 5.62.0(eslint@8.57.1)(typescript@5.6.3)
      '@typescript-eslint/utils': 5.62.0(eslint@8.57.1)(typescript@5.6.3)
      debug: 4.3.7
      eslint: 8.57.1
      graphemer: 1.4.0
      ignore: 5.3.2
      natural-compare-lite: 1.4.0
      semver: 7.6.3
      tsutils: 3.21.0(typescript@5.6.3)
    optionalDependencies:
      typescript: 5.6.3
    transitivePeerDependencies:
      - supports-color

  '@typescript-eslint/parser@5.62.0(eslint@8.57.1)(typescript@5.6.3)':
    dependencies:
      '@typescript-eslint/scope-manager': 5.62.0
      '@typescript-eslint/types': 5.62.0
      '@typescript-eslint/typescript-estree': 5.62.0(typescript@5.6.3)
      debug: 4.3.7
      eslint: 8.57.1
    optionalDependencies:
      typescript: 5.6.3
    transitivePeerDependencies:
      - supports-color

  '@typescript-eslint/scope-manager@5.62.0':
    dependencies:
      '@typescript-eslint/types': 5.62.0
      '@typescript-eslint/visitor-keys': 5.62.0

  '@typescript-eslint/type-utils@5.62.0(eslint@8.57.1)(typescript@5.6.3)':
    dependencies:
      '@typescript-eslint/typescript-estree': 5.62.0(typescript@5.6.3)
      '@typescript-eslint/utils': 5.62.0(eslint@8.57.1)(typescript@5.6.3)
      debug: 4.3.7
      eslint: 8.57.1
      tsutils: 3.21.0(typescript@5.6.3)
    optionalDependencies:
      typescript: 5.6.3
    transitivePeerDependencies:
      - supports-color

  '@typescript-eslint/types@5.62.0': {}

  '@typescript-eslint/typescript-estree@5.62.0(typescript@5.6.3)':
    dependencies:
      '@typescript-eslint/types': 5.62.0
      '@typescript-eslint/visitor-keys': 5.62.0
      debug: 4.3.7
      globby: 11.1.0
      is-glob: 4.0.3
      semver: 7.6.3
      tsutils: 3.21.0(typescript@5.6.3)
    optionalDependencies:
      typescript: 5.6.3
    transitivePeerDependencies:
      - supports-color

  '@typescript-eslint/utils@5.62.0(eslint@8.57.1)(typescript@5.6.3)':
    dependencies:
      '@eslint-community/eslint-utils': 4.4.0(eslint@8.57.1)
      '@types/json-schema': 7.0.15
      '@types/semver': 7.5.8
      '@typescript-eslint/scope-manager': 5.62.0
      '@typescript-eslint/types': 5.62.0
      '@typescript-eslint/typescript-estree': 5.62.0(typescript@5.6.3)
      eslint: 8.57.1
      eslint-scope: 5.1.1
      semver: 7.6.3
    transitivePeerDependencies:
      - supports-color
      - typescript

  '@typescript-eslint/visitor-keys@5.62.0':
    dependencies:
      '@typescript-eslint/types': 5.62.0
      eslint-visitor-keys: 3.4.3

  '@ungap/structured-clone@1.2.0': {}

  acorn-jsx@5.3.2(acorn@8.12.1):
    dependencies:
      acorn: 8.12.1

  acorn@8.12.1: {}

  ajv@6.12.6:
    dependencies:
      fast-deep-equal: 3.1.3
      fast-json-stable-stringify: 2.1.0
      json-schema-traverse: 0.4.1
      uri-js: 4.4.1

  ansi-escapes@7.0.0:
    dependencies:
      environment: 1.1.0

  ansi-regex@5.0.1: {}

  ansi-regex@6.1.0: {}

  ansi-sequence-parser@1.1.1: {}

  ansi-styles@4.3.0:
    dependencies:
      color-convert: 2.0.1

  ansi-styles@6.2.1: {}

  argparse@2.0.1: {}

  aria-query@5.3.2: {}

  array-union@2.1.0: {}

  axobject-query@4.1.0: {}

  bail@2.0.2: {}

  balanced-match@1.0.2: {}

  brace-expansion@1.1.11:
    dependencies:
      balanced-match: 1.0.2
      concat-map: 0.0.1

  brace-expansion@2.0.1:
    dependencies:
      balanced-match: 1.0.2

  braces@3.0.3:
    dependencies:
      fill-range: 7.1.1

  callsites@3.1.0: {}

  chalk@4.1.2:
    dependencies:
      ansi-styles: 4.3.0
      supports-color: 7.2.0

  chalk@5.3.0: {}

  cheap-ruler@4.0.0: {}

  chokidar@4.0.1:
    dependencies:
      readdirp: 4.0.2

  cli-cursor@5.0.0:
    dependencies:
      restore-cursor: 5.1.0

  cli-truncate@4.0.0:
    dependencies:
      slice-ansi: 5.0.0
      string-width: 7.2.0

  clipboard-polyfill@4.1.0: {}

  code-red@1.0.4:
    dependencies:
      '@jridgewell/sourcemap-codec': 1.5.0
      '@types/estree': 1.0.6
      acorn: 8.12.1
      estree-walker: 3.0.3
      periscopic: 3.1.0

  color-convert@2.0.1:
    dependencies:
      color-name: 1.1.4

  color-name@1.1.4: {}

  color-string@1.9.1:
    dependencies:
      color-name: 1.1.4
      simple-swizzle: 0.2.2

  color@4.2.3:
    dependencies:
      color-convert: 2.0.1
      color-string: 1.9.1

  colorette@2.0.20: {}

  commander@12.1.0: {}

  concat-map@0.0.1: {}

  cookie@0.6.0: {}

  cross-spawn@7.0.3:
    dependencies:
      path-key: 3.1.1
      shebang-command: 2.0.0
      which: 2.0.2

  css-tree@2.3.1:
    dependencies:
      mdn-data: 2.0.30
      source-map-js: 1.2.1

  csscolorparser@1.0.3: {}

  cssesc@3.0.0: {}

  debug@4.3.7:
    dependencies:
      ms: 2.1.3

  deep-is@0.1.4: {}

  deepmerge@4.3.1: {}

  detect-libc@2.0.3: {}

  devalue@5.1.1: {}

  dir-glob@3.0.1:
    dependencies:
      path-type: 4.0.0

  doctrine@3.0.0:
    dependencies:
      esutils: 2.0.3

  earcut@3.0.0: {}

  emoji-regex@10.4.0: {}

  environment@1.1.0: {}

  esbuild@0.21.5:
    optionalDependencies:
      '@esbuild/aix-ppc64': 0.21.5
      '@esbuild/android-arm': 0.21.5
      '@esbuild/android-arm64': 0.21.5
      '@esbuild/android-x64': 0.21.5
      '@esbuild/darwin-arm64': 0.21.5
      '@esbuild/darwin-x64': 0.21.5
      '@esbuild/freebsd-arm64': 0.21.5
      '@esbuild/freebsd-x64': 0.21.5
      '@esbuild/linux-arm': 0.21.5
      '@esbuild/linux-arm64': 0.21.5
      '@esbuild/linux-ia32': 0.21.5
      '@esbuild/linux-loong64': 0.21.5
      '@esbuild/linux-mips64el': 0.21.5
      '@esbuild/linux-ppc64': 0.21.5
      '@esbuild/linux-riscv64': 0.21.5
      '@esbuild/linux-s390x': 0.21.5
      '@esbuild/linux-x64': 0.21.5
      '@esbuild/netbsd-x64': 0.21.5
      '@esbuild/openbsd-x64': 0.21.5
      '@esbuild/sunos-x64': 0.21.5
      '@esbuild/win32-arm64': 0.21.5
      '@esbuild/win32-ia32': 0.21.5
      '@esbuild/win32-x64': 0.21.5

  esbuild@0.23.1:
    optionalDependencies:
      '@esbuild/aix-ppc64': 0.23.1
      '@esbuild/android-arm': 0.23.1
      '@esbuild/android-arm64': 0.23.1
      '@esbuild/android-x64': 0.23.1
      '@esbuild/darwin-arm64': 0.23.1
      '@esbuild/darwin-x64': 0.23.1
      '@esbuild/freebsd-arm64': 0.23.1
      '@esbuild/freebsd-x64': 0.23.1
      '@esbuild/linux-arm': 0.23.1
      '@esbuild/linux-arm64': 0.23.1
      '@esbuild/linux-ia32': 0.23.1
      '@esbuild/linux-loong64': 0.23.1
      '@esbuild/linux-mips64el': 0.23.1
      '@esbuild/linux-ppc64': 0.23.1
      '@esbuild/linux-riscv64': 0.23.1
      '@esbuild/linux-s390x': 0.23.1
      '@esbuild/linux-x64': 0.23.1
      '@esbuild/netbsd-x64': 0.23.1
      '@esbuild/openbsd-arm64': 0.23.1
      '@esbuild/openbsd-x64': 0.23.1
      '@esbuild/sunos-x64': 0.23.1
      '@esbuild/win32-arm64': 0.23.1
      '@esbuild/win32-ia32': 0.23.1
      '@esbuild/win32-x64': 0.23.1

  escape-html@1.0.3: {}

  escape-string-regexp@4.0.0: {}

  eslint-compat-utils@0.5.1(eslint@8.57.1):
    dependencies:
      eslint: 8.57.1
      semver: 7.6.3

  eslint-config-prettier@8.10.0(eslint@8.57.1):
    dependencies:
      eslint: 8.57.1

  eslint-plugin-svelte@2.44.1(eslint@8.57.1)(svelte@4.2.19):
    dependencies:
      '@eslint-community/eslint-utils': 4.4.0(eslint@8.57.1)
      '@jridgewell/sourcemap-codec': 1.5.0
      eslint: 8.57.1
      eslint-compat-utils: 0.5.1(eslint@8.57.1)
      esutils: 2.0.3
      known-css-properties: 0.34.0
      postcss: 8.4.47
      postcss-load-config: 3.1.4(postcss@8.4.47)
      postcss-safe-parser: 6.0.0(postcss@8.4.47)
      postcss-selector-parser: 6.1.2
      semver: 7.6.3
      svelte-eslint-parser: 0.41.1(svelte@4.2.19)
    optionalDependencies:
      svelte: 4.2.19
    transitivePeerDependencies:
      - ts-node

  eslint-scope@5.1.1:
    dependencies:
      esrecurse: 4.3.0
      estraverse: 4.3.0

  eslint-scope@7.2.2:
    dependencies:
      esrecurse: 4.3.0
      estraverse: 5.3.0

  eslint-visitor-keys@3.4.3: {}

  eslint@8.57.1:
    dependencies:
      '@eslint-community/eslint-utils': 4.4.0(eslint@8.57.1)
      '@eslint-community/regexpp': 4.11.1
      '@eslint/eslintrc': 2.1.4
      '@eslint/js': 8.57.1
      '@humanwhocodes/config-array': 0.13.0
      '@humanwhocodes/module-importer': 1.0.1
      '@nodelib/fs.walk': 1.2.8
      '@ungap/structured-clone': 1.2.0
      ajv: 6.12.6
      chalk: 4.1.2
      cross-spawn: 7.0.3
      debug: 4.3.7
      doctrine: 3.0.0
      escape-string-regexp: 4.0.0
      eslint-scope: 7.2.2
      eslint-visitor-keys: 3.4.3
      espree: 9.6.1
      esquery: 1.6.0
      esutils: 2.0.3
      fast-deep-equal: 3.1.3
      file-entry-cache: 6.0.1
      find-up: 5.0.0
      glob-parent: 6.0.2
      globals: 13.24.0
      graphemer: 1.4.0
      ignore: 5.3.2
      imurmurhash: 0.1.4
      is-glob: 4.0.3
      is-path-inside: 3.0.3
      js-yaml: 4.1.0
      json-stable-stringify-without-jsonify: 1.0.1
      levn: 0.4.1
      lodash.merge: 4.6.2
      minimatch: 3.1.2
      natural-compare: 1.4.0
      optionator: 0.9.4
      strip-ansi: 6.0.1
      text-table: 0.2.0
    transitivePeerDependencies:
      - supports-color

  esm-env@1.0.0: {}

  espree@9.6.1:
    dependencies:
      acorn: 8.12.1
      acorn-jsx: 5.3.2(acorn@8.12.1)
      eslint-visitor-keys: 3.4.3

  esquery@1.6.0:
    dependencies:
      estraverse: 5.3.0

  esrecurse@4.3.0:
    dependencies:
      estraverse: 5.3.0

  estraverse@4.3.0: {}

  estraverse@5.3.0: {}

  estree-walker@2.0.2: {}

  estree-walker@3.0.3:
    dependencies:
      '@types/estree': 1.0.6

  esutils@2.0.3: {}

  eventemitter3@5.0.1: {}

  execa@8.0.1:
    dependencies:
      cross-spawn: 7.0.3
      get-stream: 8.0.1
      human-signals: 5.0.0
      is-stream: 3.0.0
      merge-stream: 2.0.0
      npm-run-path: 5.3.0
      onetime: 6.0.0
      signal-exit: 4.1.0
      strip-final-newline: 3.0.0

  extend@3.0.2: {}

  fast-deep-equal@3.1.3: {}

  fast-glob@3.3.2:
    dependencies:
      '@nodelib/fs.stat': 2.0.5
      '@nodelib/fs.walk': 1.2.8
      glob-parent: 5.1.2
      merge2: 1.4.1
      micromatch: 4.0.8

  fast-json-stable-stringify@2.1.0: {}

  fast-levenshtein@2.0.6: {}

  fastq@1.17.1:
    dependencies:
      reusify: 1.0.4

  fdir@6.4.0(picomatch@4.0.2):
    optionalDependencies:
      picomatch: 4.0.2

  file-entry-cache@6.0.1:
    dependencies:
      flat-cache: 3.2.0

  fill-range@7.1.1:
    dependencies:
      to-regex-range: 5.0.1

  find-up@5.0.0:
    dependencies:
      locate-path: 6.0.0
      path-exists: 4.0.0

  flat-cache@3.2.0:
    dependencies:
      flatted: 3.3.1
      keyv: 4.5.4
      rimraf: 3.0.2

  flatted@3.3.1: {}

  fs.realpath@1.0.0: {}

  fsevents@2.3.3:
    optional: true

  geojson-vt@4.0.2: {}

  get-east-asian-width@1.2.0: {}

  get-stream@8.0.1: {}

  get-tsconfig@4.8.1:
    dependencies:
      resolve-pkg-maps: 1.0.0

  github-slugger@2.0.0: {}

  gl-matrix@3.4.3: {}

  glob-parent@5.1.2:
    dependencies:
      is-glob: 4.0.3

  glob-parent@6.0.2:
    dependencies:
      is-glob: 4.0.3

  glob@7.2.3:
    dependencies:
      fs.realpath: 1.0.0
      inflight: 1.0.6
      inherits: 2.0.4
      minimatch: 3.1.2
      once: 1.4.0
      path-is-absolute: 1.0.1

  globals@13.24.0:
    dependencies:
      type-fest: 0.20.2

  globalyzer@0.1.0: {}

  globby@11.1.0:
    dependencies:
      array-union: 2.1.0
      dir-glob: 3.0.1
      fast-glob: 3.3.2
      ignore: 5.3.2
      merge2: 1.4.1
      slash: 3.0.0

  globrex@0.1.2: {}

  graphemer@1.4.0: {}

  grid-index@1.1.0: {}

  has-flag@4.0.0: {}

  hast-util-has-property@2.0.1: {}

  hast-util-heading-rank@2.1.1:
    dependencies:
      '@types/hast': 2.3.10

  hast-util-to-string@2.0.0:
    dependencies:
      '@types/hast': 2.3.10

  hast-util-whitespace@2.0.1: {}

  html-to-image@1.11.11: {}

  human-signals@5.0.0: {}

  husky@9.1.6: {}

  ieee754@1.2.1: {}

  ignore@5.3.2: {}

  imagetools-core@7.0.1: {}

  import-fresh@3.3.0:
    dependencies:
      parent-module: 1.0.1
      resolve-from: 4.0.0

  import-meta-resolve@4.1.0: {}

  imurmurhash@0.1.4: {}

  inflight@1.0.6:
    dependencies:
      once: 1.4.0
      wrappy: 1.0.2

  inherits@2.0.4: {}

  is-arrayish@0.3.2: {}

  is-buffer@2.0.5: {}

  is-extglob@2.1.1: {}

  is-fullwidth-code-point@4.0.0: {}

  is-fullwidth-code-point@5.0.0:
    dependencies:
      get-east-asian-width: 1.2.0

  is-glob@4.0.3:
    dependencies:
      is-extglob: 2.1.1

  is-number@7.0.0: {}

  is-path-inside@3.0.3: {}

  is-plain-obj@4.1.0: {}

  is-reference@3.0.2:
    dependencies:
      '@types/estree': 1.0.6

  is-stream@3.0.0: {}

  isexe@2.0.0: {}

  js-yaml@4.1.0:
    dependencies:
      argparse: 2.0.1

  json-buffer@3.0.1: {}

  json-parse-even-better-errors@3.0.2: {}

  json-schema-traverse@0.4.1: {}

  json-stable-stringify-without-jsonify@1.0.1: {}

  jsonc-parser@3.3.1: {}

  kdbush@4.0.2: {}

  keyv@4.5.4:
    dependencies:
      json-buffer: 3.0.1

  kleur@4.1.5: {}

  known-css-properties@0.34.0: {}

  levn@0.4.1:
    dependencies:
      prelude-ls: 1.2.1
      type-check: 0.4.0

  lilconfig@2.1.0: {}

  lilconfig@3.1.2: {}

  lint-staged@15.2.10:
    dependencies:
      chalk: 5.3.0
      commander: 12.1.0
      debug: 4.3.7
      execa: 8.0.1
      lilconfig: 3.1.2
      listr2: 8.2.5
      micromatch: 4.0.8
      pidtree: 0.6.0
      string-argv: 0.3.2
      yaml: 2.5.1
    transitivePeerDependencies:
      - supports-color

  listr2@8.2.5:
    dependencies:
      cli-truncate: 4.0.0
      colorette: 2.0.20
      eventemitter3: 5.0.1
      log-update: 6.1.0
      rfdc: 1.4.1
      wrap-ansi: 9.0.0

  locate-character@3.0.0: {}

  locate-path@6.0.0:
    dependencies:
      p-locate: 5.0.0

  lodash.merge@4.6.2: {}

  log-update@6.1.0:
    dependencies:
      ansi-escapes: 7.0.0
      cli-cursor: 5.0.0
      slice-ansi: 7.1.0
      strip-ansi: 7.1.0
      wrap-ansi: 9.0.0

  lucide-svelte@0.325.0(svelte@4.2.19):
    dependencies:
      svelte: 4.2.19

  magic-string@0.30.11:
    dependencies:
      '@jridgewell/sourcemap-codec': 1.5.0

  mapbox-gl@3.7.0:
    dependencies:
      '@mapbox/jsonlint-lines-primitives': 2.0.2
      '@mapbox/mapbox-gl-supported': 3.0.0
      '@mapbox/point-geometry': 0.1.0
      '@mapbox/tiny-sdf': 2.0.6
      '@mapbox/unitbezier': 0.0.1
      '@mapbox/vector-tile': 1.3.1
      '@mapbox/whoots-js': 3.1.0
      '@types/geojson': 7946.0.14
      '@types/geojson-vt': 3.2.5
      '@types/mapbox__point-geometry': 0.1.4
      '@types/mapbox__vector-tile': 1.3.4
      '@types/pbf': 3.0.5
      '@types/supercluster': 7.1.3
      cheap-ruler: 4.0.0
      csscolorparser: 1.0.3
      earcut: 3.0.0
      geojson-vt: 4.0.2
      gl-matrix: 3.4.3
      grid-index: 1.1.0
      kdbush: 4.0.2
      murmurhash-js: 1.0.0
      pbf: 3.3.0
      potpack: 2.0.0
      quickselect: 3.0.0
      serialize-to-js: 3.1.2
      supercluster: 8.0.1
      tinyqueue: 3.0.0
      vt-pbf: 3.1.3

  marked@5.1.2: {}

  mdast-util-to-string@4.0.0:
    dependencies:
      '@types/mdast': 4.0.4

  mdast-util-toc@7.1.0:
    dependencies:
      '@types/mdast': 4.0.4
      '@types/ungap__structured-clone': 1.2.0
      '@ungap/structured-clone': 1.2.0
      github-slugger: 2.0.0
      mdast-util-to-string: 4.0.0
      unist-util-is: 6.0.0
      unist-util-visit: 5.0.0

  mdn-data@2.0.30: {}

  mdsvex@0.11.2(svelte@4.2.19):
    dependencies:
      '@types/unist': 2.0.11
      prism-svelte: 0.4.7
      prismjs: 1.29.0
      svelte: 4.2.19
      vfile-message: 2.0.4

  memorystream@0.3.1: {}

  merge-stream@2.0.0: {}

  merge2@1.4.1: {}

  micromatch@4.0.8:
    dependencies:
      braces: 3.0.3
      picomatch: 2.3.1

  mimic-fn@4.0.0: {}

  mimic-function@5.0.1: {}

  minimatch@3.1.2:
    dependencies:
      brace-expansion: 1.1.11

  minimatch@9.0.5:
    dependencies:
      brace-expansion: 2.0.1

  mri@1.2.0: {}

  mrmime@2.0.0: {}

  ms@2.1.3: {}

  murmurhash-js@1.0.0: {}

  nanoid@3.3.7: {}

  natural-compare-lite@1.4.0: {}

  natural-compare@1.4.0: {}

  npm-normalize-package-bin@3.0.1: {}

  npm-run-all2@6.2.3:
    dependencies:
      ansi-styles: 6.2.1
      cross-spawn: 7.0.3
      memorystream: 0.3.1
      minimatch: 9.0.5
      pidtree: 0.6.0
      read-package-json-fast: 3.0.2
      shell-quote: 1.8.1

  npm-run-path@5.3.0:
    dependencies:
      path-key: 4.0.0

  once@1.4.0:
    dependencies:
      wrappy: 1.0.2

  onetime@6.0.0:
    dependencies:
      mimic-fn: 4.0.0

  onetime@7.0.0:
    dependencies:
      mimic-function: 5.0.1

  optionator@0.9.4:
    dependencies:
      deep-is: 0.1.4
      fast-levenshtein: 2.0.6
      levn: 0.4.1
      prelude-ls: 1.2.1
      type-check: 0.4.0
      word-wrap: 1.2.5

  p-limit@3.1.0:
    dependencies:
      yocto-queue: 0.1.0

  p-locate@5.0.0:
    dependencies:
      p-limit: 3.1.0

  pagefind@1.1.1:
    optionalDependencies:
      '@pagefind/darwin-arm64': 1.1.1
      '@pagefind/darwin-x64': 1.1.1
      '@pagefind/linux-arm64': 1.1.1
      '@pagefind/linux-x64': 1.1.1
      '@pagefind/windows-x64': 1.1.1

  parent-module@1.0.1:
    dependencies:
      callsites: 3.1.0

  path-exists@4.0.0: {}

  path-is-absolute@1.0.1: {}

  path-key@3.1.1: {}

  path-key@4.0.0: {}

  path-type@4.0.0: {}

  pbf@3.3.0:
    dependencies:
      ieee754: 1.2.1
      resolve-protobuf-schema: 2.1.0

  periscopic@3.1.0:
    dependencies:
      '@types/estree': 1.0.6
      estree-walker: 3.0.3
      is-reference: 3.0.2

  picocolors@1.1.0: {}

  picomatch@2.3.1: {}

  picomatch@4.0.2: {}

  pidtree@0.6.0: {}

  postcss-load-config@3.1.4(postcss@8.4.47):
    dependencies:
      lilconfig: 2.1.0
      yaml: 1.10.2
    optionalDependencies:
      postcss: 8.4.47

  postcss-safe-parser@6.0.0(postcss@8.4.47):
    dependencies:
      postcss: 8.4.47

  postcss-scss@4.0.9(postcss@8.4.47):
    dependencies:
      postcss: 8.4.47

  postcss-selector-parser@6.1.2:
    dependencies:
      cssesc: 3.0.0
      util-deprecate: 1.0.2

  postcss@8.4.47:
    dependencies:
      nanoid: 3.3.7
      picocolors: 1.1.0
      source-map-js: 1.2.1

  potpack@2.0.0: {}

  prelude-ls@1.2.1: {}

  prettier-plugin-svelte@3.2.7(prettier@3.3.3)(svelte@4.2.19):
    dependencies:
      prettier: 3.3.3
      svelte: 4.2.19

  prettier@3.3.3: {}

  prism-svelte@0.4.7: {}

  prismjs@1.29.0: {}

  protocol-buffers-schema@3.6.0: {}

  punycode@2.3.1: {}

  queue-microtask@1.2.3: {}

  quickselect@3.0.0: {}

  read-package-json-fast@3.0.2:
    dependencies:
      json-parse-even-better-errors: 3.0.2
      npm-normalize-package-bin: 3.0.1

  readdirp@4.0.2: {}

  rehype-slug@5.1.0:
    dependencies:
      '@types/hast': 2.3.10
      github-slugger: 2.0.0
      hast-util-has-property: 2.0.1
      hast-util-heading-rank: 2.1.1
      hast-util-to-string: 2.0.0
      unified: 10.1.2
      unist-util-visit: 4.1.2

  remark-toc@9.0.0:
    dependencies:
      '@types/mdast': 4.0.4
      mdast-util-toc: 7.1.0

  remark-unwrap-images@3.0.1:
    dependencies:
      '@types/mdast': 3.0.15
      hast-util-whitespace: 2.0.1
      unified: 10.1.2
      unist-util-visit: 4.1.2

  resolve-from@4.0.0: {}

  resolve-pkg-maps@1.0.0: {}

  resolve-protobuf-schema@2.1.0:
    dependencies:
      protocol-buffers-schema: 3.6.0

  restore-cursor@5.1.0:
    dependencies:
      onetime: 7.0.0
      signal-exit: 4.1.0

  reusify@1.0.4: {}

  rfdc@1.4.1: {}

  rimraf@3.0.2:
    dependencies:
      glob: 7.2.3

  rollup@4.24.0:
    dependencies:
      '@types/estree': 1.0.6
    optionalDependencies:
      '@rollup/rollup-android-arm-eabi': 4.24.0
      '@rollup/rollup-android-arm64': 4.24.0
      '@rollup/rollup-darwin-arm64': 4.24.0
      '@rollup/rollup-darwin-x64': 4.24.0
      '@rollup/rollup-linux-arm-gnueabihf': 4.24.0
      '@rollup/rollup-linux-arm-musleabihf': 4.24.0
      '@rollup/rollup-linux-arm64-gnu': 4.24.0
      '@rollup/rollup-linux-arm64-musl': 4.24.0
      '@rollup/rollup-linux-powerpc64le-gnu': 4.24.0
      '@rollup/rollup-linux-riscv64-gnu': 4.24.0
      '@rollup/rollup-linux-s390x-gnu': 4.24.0
      '@rollup/rollup-linux-x64-gnu': 4.24.0
      '@rollup/rollup-linux-x64-musl': 4.24.0
      '@rollup/rollup-win32-arm64-msvc': 4.24.0
      '@rollup/rollup-win32-ia32-msvc': 4.24.0
      '@rollup/rollup-win32-x64-msvc': 4.24.0
      fsevents: 2.3.3

  run-parallel@1.2.0:
    dependencies:
      queue-microtask: 1.2.3

  sade@1.8.1:
    dependencies:
      mri: 1.2.0

  semver@7.6.3: {}

  serialize-to-js@3.1.2: {}

  set-cookie-parser@2.7.0: {}

  sharp@0.33.5:
    dependencies:
      color: 4.2.3
      detect-libc: 2.0.3
      semver: 7.6.3
    optionalDependencies:
      '@img/sharp-darwin-arm64': 0.33.5
      '@img/sharp-darwin-x64': 0.33.5
      '@img/sharp-libvips-darwin-arm64': 1.0.4
      '@img/sharp-libvips-darwin-x64': 1.0.4
      '@img/sharp-libvips-linux-arm': 1.0.5
      '@img/sharp-libvips-linux-arm64': 1.0.4
      '@img/sharp-libvips-linux-s390x': 1.0.4
      '@img/sharp-libvips-linux-x64': 1.0.4
      '@img/sharp-libvips-linuxmusl-arm64': 1.0.4
      '@img/sharp-libvips-linuxmusl-x64': 1.0.4
      '@img/sharp-linux-arm': 0.33.5
      '@img/sharp-linux-arm64': 0.33.5
      '@img/sharp-linux-s390x': 0.33.5
      '@img/sharp-linux-x64': 0.33.5
      '@img/sharp-linuxmusl-arm64': 0.33.5
      '@img/sharp-linuxmusl-x64': 0.33.5
      '@img/sharp-wasm32': 0.33.5
      '@img/sharp-win32-ia32': 0.33.5
      '@img/sharp-win32-x64': 0.33.5

  shebang-command@2.0.0:
    dependencies:
      shebang-regex: 3.0.0

  shebang-regex@3.0.0: {}

  shell-quote@1.8.1: {}

  shiki@0.14.7:
    dependencies:
      ansi-sequence-parser: 1.1.1
      jsonc-parser: 3.3.1
      vscode-oniguruma: 1.7.0
      vscode-textmate: 8.0.0

  signal-exit@4.1.0: {}

  simple-swizzle@0.2.2:
    dependencies:
      is-arrayish: 0.3.2

  sirv@2.0.4:
    dependencies:
      '@polka/url': 1.0.0-next.28
      mrmime: 2.0.0
      totalist: 3.0.1

  slash@3.0.0: {}

  slice-ansi@5.0.0:
    dependencies:
      ansi-styles: 6.2.1
      is-fullwidth-code-point: 4.0.0

  slice-ansi@7.1.0:
    dependencies:
      ansi-styles: 6.2.1
      is-fullwidth-code-point: 5.0.0

  source-map-js@1.2.1: {}

  string-argv@0.3.2: {}

  string-width@7.2.0:
    dependencies:
      emoji-regex: 10.4.0
      get-east-asian-width: 1.2.0
      strip-ansi: 7.1.0

  strip-ansi@6.0.1:
    dependencies:
      ansi-regex: 5.0.1

  strip-ansi@7.1.0:
    dependencies:
      ansi-regex: 6.1.0

  strip-final-newline@3.0.0: {}

  strip-json-comments@3.1.1: {}

  supercluster@8.0.1:
    dependencies:
      kdbush: 4.0.2

  supports-color@7.2.0:
    dependencies:
      has-flag: 4.0.0

  svelte-check@4.0.4(picomatch@4.0.2)(svelte@4.2.19)(typescript@5.6.3):
    dependencies:
      '@jridgewell/trace-mapping': 0.3.25
      chokidar: 4.0.1
      fdir: 6.4.0(picomatch@4.0.2)
      picocolors: 1.1.0
      sade: 1.8.1
      svelte: 4.2.19
      typescript: 5.6.3
    transitivePeerDependencies:
      - picomatch

  svelte-eslint-parser@0.41.1(svelte@4.2.19):
    dependencies:
      eslint-scope: 7.2.2
      eslint-visitor-keys: 3.4.3
      espree: 9.6.1
      postcss: 8.4.47
      postcss-scss: 4.0.9(postcss@8.4.47)
    optionalDependencies:
      svelte: 4.2.19

  svelte-french-toast@1.2.0(svelte@4.2.19):
    dependencies:
      svelte: 4.2.19
      svelte-writable-derived: 3.1.1(svelte@4.2.19)

  svelte-hmr@0.16.0(svelte@4.2.19):
    dependencies:
      svelte: 4.2.19

  svelte-markdown@0.4.1(svelte@4.2.19):
    dependencies:
      '@types/marked': 5.0.2
      marked: 5.1.2
      svelte: 4.2.19

  svelte-parse-markup@0.1.5(svelte@4.2.19):
    dependencies:
      svelte: 4.2.19

  svelte-toc@0.5.9:
    dependencies:
      svelte: 4.2.19

  svelte-writable-derived@3.1.1(svelte@4.2.19):
    dependencies:
      svelte: 4.2.19

  svelte@4.2.19:
    dependencies:
      '@ampproject/remapping': 2.3.0
      '@jridgewell/sourcemap-codec': 1.5.0
      '@jridgewell/trace-mapping': 0.3.25
      '@types/estree': 1.0.6
      acorn: 8.12.1
      aria-query: 5.3.2
      axobject-query: 4.1.0
      code-red: 1.0.4
      css-tree: 2.3.1
      estree-walker: 3.0.3
      is-reference: 3.0.2
      locate-character: 3.0.0
      magic-string: 0.30.11
      periscopic: 3.1.0

  text-table@0.2.0: {}

  tiny-glob@0.2.9:
    dependencies:
      globalyzer: 0.1.0
      globrex: 0.1.2

  tinyqueue@3.0.0: {}

  to-regex-range@5.0.1:
    dependencies:
      is-number: 7.0.0

  totalist@3.0.1: {}

  trough@2.2.0: {}

  tslib@1.14.1: {}

  tslib@2.7.0: {}

  tsutils@3.21.0(typescript@5.6.3):
    dependencies:
      tslib: 1.14.1
      typescript: 5.6.3

  tsx@4.19.1:
    dependencies:
      esbuild: 0.23.1
      get-tsconfig: 4.8.1
    optionalDependencies:
      fsevents: 2.3.3

  type-check@0.4.0:
    dependencies:
      prelude-ls: 1.2.1

  type-fest@0.20.2: {}

  typescript@5.6.3: {}

  ua-parser-js@1.0.39: {}

  undici-types@6.19.8: {}

  unified@10.1.2:
    dependencies:
      '@types/unist': 2.0.11
      bail: 2.0.2
      extend: 3.0.2
      is-buffer: 2.0.5
      is-plain-obj: 4.1.0
      trough: 2.2.0
      vfile: 5.3.7

  unist-util-is@5.2.1:
    dependencies:
      '@types/unist': 2.0.11

  unist-util-is@6.0.0:
    dependencies:
      '@types/unist': 3.0.3

  unist-util-stringify-position@2.0.3:
    dependencies:
      '@types/unist': 2.0.11

  unist-util-stringify-position@3.0.3:
    dependencies:
      '@types/unist': 2.0.11

  unist-util-visit-parents@5.1.3:
    dependencies:
      '@types/unist': 2.0.11
      unist-util-is: 5.2.1

  unist-util-visit-parents@6.0.1:
    dependencies:
      '@types/unist': 3.0.3
      unist-util-is: 6.0.0

  unist-util-visit@4.1.2:
    dependencies:
      '@types/unist': 2.0.11
      unist-util-is: 5.2.1
      unist-util-visit-parents: 5.1.3

  unist-util-visit@5.0.0:
    dependencies:
      '@types/unist': 3.0.3
      unist-util-is: 6.0.0
      unist-util-visit-parents: 6.0.1

  uri-js@4.4.1:
    dependencies:
      punycode: 2.3.1

  util-deprecate@1.0.2: {}

  vfile-message@2.0.4:
    dependencies:
      '@types/unist': 2.0.11
      unist-util-stringify-position: 2.0.3

  vfile-message@3.1.4:
    dependencies:
      '@types/unist': 2.0.11
      unist-util-stringify-position: 3.0.3

  vfile@5.3.7:
    dependencies:
      '@types/unist': 2.0.11
      is-buffer: 2.0.5
      unist-util-stringify-position: 3.0.3
      vfile-message: 3.1.4

  vite-imagetools@7.0.4(rollup@4.24.0):
    dependencies:
      '@rollup/pluginutils': 5.1.3(rollup@4.24.0)
      imagetools-core: 7.0.1
      sharp: 0.33.5
    transitivePeerDependencies:
      - rollup

  vite@5.4.8(@types/node@20.16.11):
    dependencies:
      esbuild: 0.21.5
      postcss: 8.4.47
      rollup: 4.24.0
    optionalDependencies:
      '@types/node': 20.16.11
      fsevents: 2.3.3

  vitefu@0.2.5(vite@5.4.8(@types/node@20.16.11)):
    optionalDependencies:
      vite: 5.4.8(@types/node@20.16.11)

  vscode-oniguruma@1.7.0: {}

  vscode-textmate@8.0.0: {}

  vt-pbf@3.1.3:
    dependencies:
      '@mapbox/point-geometry': 0.1.0
      '@mapbox/vector-tile': 1.3.1
      pbf: 3.3.0

  which@2.0.2:
    dependencies:
      isexe: 2.0.0

  word-wrap@1.2.5: {}

  wrap-ansi@9.0.0:
    dependencies:
      ansi-styles: 6.2.1
      string-width: 7.2.0
      strip-ansi: 7.1.0

  wrappy@1.0.2: {}

  yaml@1.10.2: {}

  yaml@2.5.1: {}

  yocto-queue@0.1.0: {}
>>>>>>> 678e9ac2
<|MERGE_RESOLUTION|>--- conflicted
+++ resolved
@@ -4,139 +4,7 @@
   autoInstallPeers: true
   excludeLinksFromLockfile: false
 
-<<<<<<< HEAD
-dependencies:
-  '@fontsource/jetbrains-mono':
-    specifier: ^4.5.12
-    version: 4.5.12
-  '@fontsource/manrope':
-    specifier: ^4.5.13
-    version: 4.5.13
-  '@fontsource/roboto-slab':
-    specifier: ^5.0.19
-    version: 5.0.19
-  '@fontsource/saira-condensed':
-    specifier: ^5.0.12
-    version: 5.0.12
-  '@pagefind/default-ui':
-    specifier: ^1.0.4
-    version: 1.0.4
-  '@prgm/sveltekit-progress-bar':
-    specifier: ^2.0.0
-    version: 2.0.0(@sveltejs/kit@2.5.4)(svelte@4.2.12)
-  '@types/mapbox-gl':
-    specifier: ^2.7.21
-    version: 2.7.21
-  clipboard-polyfill:
-    specifier: ^4.0.2
-    version: 4.0.2
-  escape-html:
-    specifier: ^1.0.3
-    version: 1.0.3
-  github-slugger:
-    specifier: ^2.0.0
-    version: 2.0.0
-  html-to-image:
-    specifier: ^1.11.11
-    version: 1.11.11
-  imagescript:
-    specifier: github:matmen/ImageScript#browser
-    version: github.com/matmen/ImageScript/e720cc5fd116b5775cc30abb9c66b1b5339f707d
-  lucide-svelte:
-    specifier: ^0.325.0
-    version: 0.325.0(svelte@4.2.12)
-  mapbox-gl:
-    specifier: ^3.2.0
-    version: 3.2.0
-  pagefind:
-    specifier: ^1.0.4
-    version: 1.0.4
-  rehype-slug:
-    specifier: ^5.1.0
-    version: 5.1.0
-  remark-toc:
-    specifier: ^9.0.0
-    version: 9.0.0
-  remark-unwrap-images:
-    specifier: ^3.0.1
-    version: 3.0.1
-  shiki:
-    specifier: ^0.14.7
-    version: 0.14.7
-  svelte-file-dropzone:
-    specifier: ^2.0.7
-    version: 2.0.7(svelte@4.2.12)
-  svelte-french-toast:
-    specifier: ^1.2.0
-    version: 1.2.0(svelte@4.2.12)
-  svelte-loading-spinners:
-    specifier: ^0.3.6
-    version: 0.3.6
-  svelte-markdown:
-    specifier: ^0.4.1
-    version: 0.4.1(svelte@4.2.12)
-  svelte-toc:
-    specifier: ^0.5.8
-    version: 0.5.8
-
-devDependencies:
-  '@sveltejs/adapter-netlify':
-    specifier: ^3.0.2
-    version: 3.0.2(@sveltejs/kit@2.5.4)
-  '@sveltejs/kit':
-    specifier: ^2.5.4
-    version: 2.5.4(@sveltejs/vite-plugin-svelte@3.0.2)(svelte@4.2.12)(vite@5.2.2)
-  '@sveltejs/vite-plugin-svelte':
-    specifier: ^3.0.2
-    version: 3.0.2(svelte@4.2.12)(vite@5.2.2)
-  '@types/escape-html':
-    specifier: ^1.0.4
-    version: 1.0.4
-  '@types/node':
-    specifier: ^20.11.30
-    version: 20.11.30
-  '@typescript-eslint/eslint-plugin':
-    specifier: ^5.62.0
-    version: 5.62.0(@typescript-eslint/parser@5.62.0)(eslint@8.57.0)(typescript@5.4.3)
-  '@typescript-eslint/parser':
-    specifier: ^5.62.0
-    version: 5.62.0(eslint@8.57.0)(typescript@5.4.3)
-  eslint:
-    specifier: ^8.57.0
-    version: 8.57.0
-  eslint-config-prettier:
-    specifier: ^8.10.0
-    version: 8.10.0(eslint@8.57.0)
-  eslint-plugin-svelte:
-    specifier: ^2.35.1
-    version: 2.35.1(eslint@8.57.0)(svelte@4.2.12)
-  mdsvex:
-    specifier: ^0.11.0
-    version: 0.11.0(svelte@4.2.12)
-  prettier:
-    specifier: ^3.2.5
-    version: 3.2.5
-  prettier-plugin-svelte:
-    specifier: ^3.2.2
-    version: 3.2.2(prettier@3.2.5)(svelte@4.2.12)
-  svelte:
-    specifier: ^4.2.12
-    version: 4.2.12
-  svelte-check:
-    specifier: ^3.6.8
-    version: 3.6.8(postcss@8.4.38)(svelte@4.2.12)
-  tslib:
-    specifier: ^2.6.2
-    version: 2.6.2
-  typescript:
-    specifier: ^5.4.3
-    version: 5.4.3
-  vite:
-    specifier: ^5.2.2
-    version: 5.2.2(@types/node@20.11.30)
-=======
 importers:
-
   .:
     dependencies:
       '@fontsource/roboto-slab':
@@ -172,6 +40,9 @@
       html-to-image:
         specifier: ^1.11.11
         version: 1.11.11
+      imagescript:
+        specifier: github:matmen/ImageScript#browser
+        version: https://codeload.github.com/matmen/ImageScript/tar.gz/e720cc5fd116b5775cc30abb9c66b1b5339f707d
       lucide-svelte:
         specifier: ^0.325.0
         version: 0.325.0(svelte@4.2.19)
@@ -193,9 +64,15 @@
       shiki:
         specifier: ^0.14.7
         version: 0.14.7
+      svelte-file-dropzone:
+        specifier: ^2.0.7
+        version: 2.0.7(svelte@4.2.19)
       svelte-french-toast:
         specifier: ^1.2.0
         version: 1.2.0(svelte@4.2.19)
+      svelte-loading-spinners:
+        specifier: ^0.3.6
+        version: 0.3.6
       svelte-markdown:
         specifier: ^0.4.1
         version: 0.4.1(svelte@4.2.19)
@@ -278,7 +155,6 @@
       vite:
         specifier: ^5.4.8
         version: 5.4.8(@types/node@20.16.11)
->>>>>>> 678e9ac2
 
 packages:
 
@@ -1374,20 +1250,12 @@
     resolution: {integrity: sha512-7Gps/XWymbLk2QLYK4NzpMOrYjMhdIxXuIvy2QBsLE6ljuodKvdkWs/cpyJJ3CVIVpH0Oi1Hvg1ovbMzLdFBBg==}
     engines: {node: ^10.12.0 || >=12.0.0}
 
-<<<<<<< HEAD
-  /file-selector@0.6.0:
+  file-selector@0.6.0:
     resolution: {integrity: sha512-QlZ5yJC0VxHxQQsQhXvBaC7VRJ2uaxTf+Tfpu4Z/OcVQJVpZO+DGU0rkoVW5ce2SccxugvpBJoMvUs59iILYdw==}
     engines: {node: '>= 12'}
-    dependencies:
-      tslib: 2.6.2
-    dev: false
-
-  /fill-range@7.0.1:
-    resolution: {integrity: sha512-qOo9F+dMUmC2Lcb4BbVvnKJxTPjCm+RRpe4gDuGrzkL7mEVl/djYSu2OdQ2Pa302N4oqkSg9ir6jaLWJ2USVpQ==}
-=======
+
   fill-range@7.1.1:
     resolution: {integrity: sha512-YsGpe3WHLK8ZYi4tWDg2Jy3ebRz2rXowDxnld4bkQB00cc/1Zw9AWnC0i9ztDJitivtQvaI9KaLyKrc+hBW0yg==}
->>>>>>> 678e9ac2
     engines: {node: '>=8'}
 
   find-up@5.0.0:
@@ -1495,6 +1363,11 @@
   ignore@5.3.2:
     resolution: {integrity: sha512-hsBTNUqQTDwkWtcdYI2i06Y/nUBEsNEDJKjWdigLvegy8kDuJAS8uRlpkkcQpyEXL0Z/pjDy5HBmMjRCJ2gq+g==}
     engines: {node: '>= 4'}
+
+  imagescript@https://codeload.github.com/matmen/ImageScript/tar.gz/e720cc5fd116b5775cc30abb9c66b1b5339f707d:
+    resolution: {tarball: https://codeload.github.com/matmen/ImageScript/tar.gz/e720cc5fd116b5775cc30abb9c66b1b5339f707d}
+    version: 1.2.16
+    engines: {node: '>=14.0.0'}
 
   imagetools-core@7.0.1:
     resolution: {integrity: sha512-XDUx3Ac1VrZ4XF5eAJNYdHbFXRPNyebHFrwJsZ4WHb7X2MitOVW23cFphSDByT3MH5rdWdxKr4edSW2agChvDg==}
@@ -2033,20 +1906,12 @@
       svelte:
         optional: true
 
-<<<<<<< HEAD
-  /svelte-file-dropzone@2.0.7(svelte@4.2.12):
+  svelte-file-dropzone@2.0.7:
     resolution: {integrity: sha512-sykRq+Q8rXM9yqsD3T9yzb3syLe21Go01cxb5NTfKA9RgMWHT/gnjS8g36YFWw3jIdC7vbbmuwwgYdA0mlcMqw==}
     peerDependencies:
       svelte: ^3.54.0 || ^4.0.0
-    dependencies:
-      file-selector: 0.6.0
-      svelte: 4.2.12
-    dev: false
-
-  /svelte-french-toast@1.2.0(svelte@4.2.12):
-=======
+
   svelte-french-toast@1.2.0:
->>>>>>> 678e9ac2
     resolution: {integrity: sha512-5PW+6RFX3xQPbR44CngYAP1Sd9oCq9P2FOox4FZffzJuZI2mHOB7q5gJBVnOiLF5y3moVGZ7u2bYt7+yPAgcEQ==}
     peerDependencies:
       svelte: ^3.57.0 || ^4.0.0
@@ -2057,15 +1922,10 @@
     peerDependencies:
       svelte: ^3.19.0 || ^4.0.0
 
-<<<<<<< HEAD
-  /svelte-loading-spinners@0.3.6:
+  svelte-loading-spinners@0.3.6:
     resolution: {integrity: sha512-mthHQ2TwiwzTWzbFry3CBnVEfzqPOD9WkVw84OfSYzHRq6N9wgQ+yv37u81uPeuLU/ZOIPqhujpXquB1aol5ZQ==}
-    dev: false
-
-  /svelte-markdown@0.4.1(svelte@4.2.12):
-=======
+
   svelte-markdown@0.4.1:
->>>>>>> 678e9ac2
     resolution: {integrity: sha512-pOlLY6EruKJaWI9my/2bKX8PdTeP5CM0s4VMmwmC2prlOkjAf+AOmTM4wW/l19Y6WZ87YmP8+ZCJCCwBChWjYw==}
     peerDependencies:
       svelte: ^4.0.0
@@ -2110,13 +1970,11 @@
   tslib@1.14.1:
     resolution: {integrity: sha512-Xni35NKzjgMrwevysHTCArtLDpPvye8zV/0E4EyYn43P7/7qvQwPh9BGkHewbMulVntbigmcT7rdX3BNo9wRJg==}
 
-<<<<<<< HEAD
-  /tslib@2.6.2:
+  tslib@2.6.2:
     resolution: {integrity: sha512-AEYxH93jGFPn/a2iVAwW87VuUIkR1FVUKB77NwMF7nBTDkDrrT/Hpt/IrCJ0QXhW27jTBDcf5ZY7w6RiqTMw2Q==}
-=======
+
   tslib@2.7.0:
     resolution: {integrity: sha512-gLXCKdN1/j47AiHiOkJN69hJmcbGTHI0ImLmbYLHykhgeN0jVGola9yVjFgzCUklsZQMW55o+dW7IXv3RCXDzA==}
->>>>>>> 678e9ac2
 
   tsutils@3.21.0:
     resolution: {integrity: sha512-mHKK3iUXL+3UF6xL5k0PEhKRUBKPBCv/+RkEOpjRWxxx27KKRBmmA60A9pgOUvMi8GKhRMPEmjBRPzs2W7O1OA==}
@@ -2271,16 +2129,6 @@
   yocto-queue@0.1.0:
     resolution: {integrity: sha512-rVksvsnNCdJ/ohGc6xgPwyN8eheCxsiLM8mxuE/t/mOVqJewPuO1miLpTHQiRgTKCLexL4MeAFVagts7HmNZ2Q==}
     engines: {node: '>=10'}
-<<<<<<< HEAD
-    dev: true
-
-  github.com/matmen/ImageScript/e720cc5fd116b5775cc30abb9c66b1b5339f707d:
-    resolution: {tarball: https://codeload.github.com/matmen/ImageScript/tar.gz/e720cc5fd116b5775cc30abb9c66b1b5339f707d}
-    name: imagescript
-    version: 1.2.16
-    engines: {node: '>=14.0.0'}
-    dev: false
-=======
 
 snapshots:
 
@@ -3247,6 +3095,10 @@
     dependencies:
       flat-cache: 3.2.0
 
+  file-selector@0.6.0:
+    dependencies:
+      tslib: 2.6.2
+
   fill-range@7.1.1:
     dependencies:
       to-regex-range: 5.0.1
@@ -3344,6 +3196,8 @@
   ieee754@1.2.1: {}
 
   ignore@5.3.2: {}
+
+  imagescript@https://codeload.github.com/matmen/ImageScript/tar.gz/e720cc5fd116b5775cc30abb9c66b1b5339f707d: {}
 
   imagetools-core@7.0.1: {}
 
@@ -3906,6 +3760,11 @@
     optionalDependencies:
       svelte: 4.2.19
 
+  svelte-file-dropzone@2.0.7(svelte@4.2.19):
+    dependencies:
+      file-selector: 0.6.0
+      svelte: 4.2.19
+
   svelte-french-toast@1.2.0(svelte@4.2.19):
     dependencies:
       svelte: 4.2.19
@@ -3914,6 +3773,8 @@
   svelte-hmr@0.16.0(svelte@4.2.19):
     dependencies:
       svelte: 4.2.19
+
+  svelte-loading-spinners@0.3.6: {}
 
   svelte-markdown@0.4.1(svelte@4.2.19):
     dependencies:
@@ -3969,6 +3830,8 @@
 
   tslib@1.14.1: {}
 
+  tslib@2.6.2: {}
+
   tslib@2.7.0: {}
 
   tsutils@3.21.0(typescript@5.6.3):
@@ -4115,5 +3978,4 @@
 
   yaml@2.5.1: {}
 
-  yocto-queue@0.1.0: {}
->>>>>>> 678e9ac2
+  yocto-queue@0.1.0: {}