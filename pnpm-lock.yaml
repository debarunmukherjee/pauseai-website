--- conflicted
+++ resolved
@@ -96,15 +96,12 @@
       '@types/node':
         specifier: ^20.16.11
         version: 20.16.11
-<<<<<<< HEAD
       '@types/remark-heading-id':
         specifier: ^1.0.0
         version: 1.0.0
-=======
       '@types/ua-parser-js':
         specifier: ^0.7.39
         version: 0.7.39
->>>>>>> 6d750571
       '@typescript-eslint/eslint-plugin':
         specifier: ^5.62.0
         version: 5.62.0(@typescript-eslint/parser@5.62.0(eslint@8.57.1)(typescript@5.6.3))(eslint@8.57.1)(typescript@5.6.3)
@@ -515,69 +512,6 @@
   '@iarna/toml@2.2.5':
     resolution: {integrity: sha512-trnsAYxU3xnS1gPHPyU961coFyLkh4gAD/0zQ5mymY4yOZ+CYvsPqUbOFSw0aDM4y0tV7tiFxL/1XfXPNC6IPg==}
 
-<<<<<<< HEAD
-  '@inlang/detect-json-formatting@1.0.0':
-    resolution: {integrity: sha512-o0jeI8U4TgNlsPwI0y92jld8/18Loh2KEgHCYCJ42rCOdxFrA8R60cydlEd2/6jkdHFn5DxKj8rOyiKv3z9uOw==}
-
-  '@inlang/json-types@1.1.0':
-    resolution: {integrity: sha512-n6vS6AqETsCFbV4TdBvR/EH57waVXzKsMqeUQ+eH2Q6NUATfKhfLabgNms2A+QV3aedH/hLtb1pRmjl2ykBVZg==}
-    peerDependencies:
-      '@sinclair/typebox': ^0.31.0
-
-  '@inlang/language-tag@1.5.1':
-    resolution: {integrity: sha512-+NlYDxDvN5h/TKUmkuQv+Ct1flxaVRousCbek7oFEk3/afZPVLNTJhm+cX2xiOg3tmi2KKrBLfy/V9oUDHj6GQ==}
-
-  '@inlang/message-lint-rule@1.4.7':
-    resolution: {integrity: sha512-FCiFe/H25fqhsIb/YTb0K7eDJqEYzdr6ectF0xG4zARiS7nXz0FHxk2niJrIO8kFkB4mx6tszsgQ0xqD5cHQag==}
-    peerDependencies:
-      '@sinclair/typebox': ^0.31.17
-
-  '@inlang/message@2.1.0':
-    resolution: {integrity: sha512-Gr3wiErI7fW4iW11xgZzsJEUTjlZuz02fB/EO+ENTBlSHGyI1kzbCCeNqLr1mnGdQYiOxfuZxY0S4G5C6Pju3Q==}
-    peerDependencies:
-      '@sinclair/typebox': ^0.31.17
-
-  '@inlang/module@1.2.14':
-    resolution: {integrity: sha512-Z7rRa6x3RkzjdvNA7x+KskNGdSBEO46X9c7bTl6eZmLXy0J9yGDn6s4jpYqQzyKRG8g5mEqWcRqcVqdNwzj5Gg==}
-    peerDependencies:
-      '@sinclair/typebox': ^0.31.17
-
-  '@inlang/paraglide-js@1.11.3':
-    resolution: {integrity: sha512-WVNraTylfZty0kt5EQNh8yx0WUJbtYEmc8YoNRRSUWB0rqeCh8a9xIQnmzZxBMf7IL7es+Ppiqx15py7mukJRw==}
-    hasBin: true
-
-  '@inlang/paraglide-sveltekit@0.11.5':
-    resolution: {integrity: sha512-go2rQC4h6F8eDphICrHL0SAZUidEEgnOrplaZRle4u7Qthg9WDztOUHQW9BoRYHi3vmP2N2HZ7KsPjowAkuW5w==}
-    hasBin: true
-    peerDependencies:
-      '@sveltejs/kit': ^2.4.3
-
-  '@inlang/paraglide-unplugin@1.8.7':
-    resolution: {integrity: sha512-lGSOP5W7rTRT6yAoqe0zU1qaSS/4Png18HDnIWoioVH3SIklJvHclWJhgd6WHa16WyHluLqZKr6oCObbBOPT+A==}
-
-  '@inlang/paraglide-vite@1.2.76':
-    resolution: {integrity: sha512-l77r6OeLNFkHDGRzQNSJxD+2z/nJsjcQIYd64hNSOBVn/Mkgele7aJw5NrJIEn911ftPOZyojRhLOabbtWbWkg==}
-
-  '@inlang/plugin@2.4.14':
-    resolution: {integrity: sha512-HFI1t1tKs6jXqwKVl59vvt7kvMgg2Po7xA3IFijfJTZCt0tTI8txqeXCUV9jhUop29Hqj6a5zQd32BYv33Dulw==}
-    peerDependencies:
-      '@sinclair/typebox': ^0.31.17
-
-  '@inlang/project-settings@2.4.2':
-    resolution: {integrity: sha512-Okus2JdwTzNebZHkXCrUH/zIWwqu7kWm/ZQaM6a31oRIEA2JdQJtyNGM8E/KrwGfEuq18U+WV03+tR3tkwsGvA==}
-    peerDependencies:
-      '@sinclair/typebox': ^0.31.17
-
-  '@inlang/result@1.1.0':
-    resolution: {integrity: sha512-zLGroi9EUiHuOjUOaglUVTFO7EWdo2OARMJLBO1Q5Ga/xJmSQb6XS1lhqEXBFAjgFarfEMX5YEJWWALogYV3wA==}
-
-  '@inlang/sdk@0.36.3':
-    resolution: {integrity: sha512-wjsavc44H24v74tdEQ13FqZZcr43T106oEfHJnBLzEP55Zz2JJWABLund+DEdosZx+9E8mJBEW5JlVnlBwP3Zw==}
-    engines: {node: '>=18.0.0'}
-
-  '@inlang/translatable@1.3.1':
-    resolution: {integrity: sha512-VAtle21vRpIrB+axtHFrFB0d1HtDaaNj+lV77eZQTJyOWbTFYTVIQJ8WAbyw9eu4F6h6QC2FutLyxjMomxfpcQ==}
-=======
   '@img/sharp-darwin-arm64@0.33.5':
     resolution: {integrity: sha512-UT4p+iz/2H4twwAoLCqfA9UH5pI6DggwKEGuaPy7nCVQ8ZsiY5PIcrRvD1DzuY3qYL07NtIQcWnBSY/heikIFQ==}
     engines: {node: ^18.17.0 || ^20.3.0 || >=21.0.0}
@@ -682,7 +616,68 @@
     engines: {node: ^18.17.0 || ^20.3.0 || >=21.0.0}
     cpu: [x64]
     os: [win32]
->>>>>>> 6d750571
+
+  '@inlang/detect-json-formatting@1.0.0':
+    resolution: {integrity: sha512-o0jeI8U4TgNlsPwI0y92jld8/18Loh2KEgHCYCJ42rCOdxFrA8R60cydlEd2/6jkdHFn5DxKj8rOyiKv3z9uOw==}
+
+  '@inlang/json-types@1.1.0':
+    resolution: {integrity: sha512-n6vS6AqETsCFbV4TdBvR/EH57waVXzKsMqeUQ+eH2Q6NUATfKhfLabgNms2A+QV3aedH/hLtb1pRmjl2ykBVZg==}
+    peerDependencies:
+      '@sinclair/typebox': ^0.31.0
+
+  '@inlang/language-tag@1.5.1':
+    resolution: {integrity: sha512-+NlYDxDvN5h/TKUmkuQv+Ct1flxaVRousCbek7oFEk3/afZPVLNTJhm+cX2xiOg3tmi2KKrBLfy/V9oUDHj6GQ==}
+
+  '@inlang/message-lint-rule@1.4.7':
+    resolution: {integrity: sha512-FCiFe/H25fqhsIb/YTb0K7eDJqEYzdr6ectF0xG4zARiS7nXz0FHxk2niJrIO8kFkB4mx6tszsgQ0xqD5cHQag==}
+    peerDependencies:
+      '@sinclair/typebox': ^0.31.17
+
+  '@inlang/message@2.1.0':
+    resolution: {integrity: sha512-Gr3wiErI7fW4iW11xgZzsJEUTjlZuz02fB/EO+ENTBlSHGyI1kzbCCeNqLr1mnGdQYiOxfuZxY0S4G5C6Pju3Q==}
+    peerDependencies:
+      '@sinclair/typebox': ^0.31.17
+
+  '@inlang/module@1.2.14':
+    resolution: {integrity: sha512-Z7rRa6x3RkzjdvNA7x+KskNGdSBEO46X9c7bTl6eZmLXy0J9yGDn6s4jpYqQzyKRG8g5mEqWcRqcVqdNwzj5Gg==}
+    peerDependencies:
+      '@sinclair/typebox': ^0.31.17
+
+  '@inlang/paraglide-js@1.11.3':
+    resolution: {integrity: sha512-WVNraTylfZty0kt5EQNh8yx0WUJbtYEmc8YoNRRSUWB0rqeCh8a9xIQnmzZxBMf7IL7es+Ppiqx15py7mukJRw==}
+    hasBin: true
+
+  '@inlang/paraglide-sveltekit@0.11.5':
+    resolution: {integrity: sha512-go2rQC4h6F8eDphICrHL0SAZUidEEgnOrplaZRle4u7Qthg9WDztOUHQW9BoRYHi3vmP2N2HZ7KsPjowAkuW5w==}
+    hasBin: true
+    peerDependencies:
+      '@sveltejs/kit': ^2.4.3
+
+  '@inlang/paraglide-unplugin@1.8.7':
+    resolution: {integrity: sha512-lGSOP5W7rTRT6yAoqe0zU1qaSS/4Png18HDnIWoioVH3SIklJvHclWJhgd6WHa16WyHluLqZKr6oCObbBOPT+A==}
+
+  '@inlang/paraglide-vite@1.2.76':
+    resolution: {integrity: sha512-l77r6OeLNFkHDGRzQNSJxD+2z/nJsjcQIYd64hNSOBVn/Mkgele7aJw5NrJIEn911ftPOZyojRhLOabbtWbWkg==}
+
+  '@inlang/plugin@2.4.14':
+    resolution: {integrity: sha512-HFI1t1tKs6jXqwKVl59vvt7kvMgg2Po7xA3IFijfJTZCt0tTI8txqeXCUV9jhUop29Hqj6a5zQd32BYv33Dulw==}
+    peerDependencies:
+      '@sinclair/typebox': ^0.31.17
+
+  '@inlang/project-settings@2.4.2':
+    resolution: {integrity: sha512-Okus2JdwTzNebZHkXCrUH/zIWwqu7kWm/ZQaM6a31oRIEA2JdQJtyNGM8E/KrwGfEuq18U+WV03+tR3tkwsGvA==}
+    peerDependencies:
+      '@sinclair/typebox': ^0.31.17
+
+  '@inlang/result@1.1.0':
+    resolution: {integrity: sha512-zLGroi9EUiHuOjUOaglUVTFO7EWdo2OARMJLBO1Q5Ga/xJmSQb6XS1lhqEXBFAjgFarfEMX5YEJWWALogYV3wA==}
+
+  '@inlang/sdk@0.36.3':
+    resolution: {integrity: sha512-wjsavc44H24v74tdEQ13FqZZcr43T106oEfHJnBLzEP55Zz2JJWABLund+DEdosZx+9E8mJBEW5JlVnlBwP3Zw==}
+    engines: {node: '>=18.0.0'}
+
+  '@inlang/translatable@1.3.1':
+    resolution: {integrity: sha512-VAtle21vRpIrB+axtHFrFB0d1HtDaaNj+lV77eZQTJyOWbTFYTVIQJ8WAbyw9eu4F6h6QC2FutLyxjMomxfpcQ==}
 
   '@jridgewell/gen-mapping@0.3.5':
     resolution: {integrity: sha512-IzL8ZoEDIBRWEzlCcRhOaCupYyN5gdIK+Q6fbFdPDg6HqX6jpkItn7DFIpW9LQzXG6Df9sA7+OKnq0qlz/GaQg==}
@@ -1419,7 +1414,6 @@
     resolution: {integrity: sha512-3sUqbMEc77XqpdNO7FRyRog+eW3ph+GYCbj+rK+uYyRMuwsVy0rMiVtPn+QJlKFvWP/1PYpapqYn0Me2knFn+A==}
     engines: {node: '>=0.10.0'}
 
-<<<<<<< HEAD
   delayed-stream@1.0.0:
     resolution: {integrity: sha512-ZySD7Nf91aLB0RxL4KGrKHBXl7Eds1DAmEdcoVawXnLD7SDhpNgtuII2aAkg7a7QS41jxPSZ17p4VdGnMHk3MQ==}
     engines: {node: '>=0.4.0'}
@@ -1431,13 +1425,12 @@
     resolution: {integrity: sha512-0je+qPKHEMohvfRTCEo3CrPG6cAzAYgmzKyxRiYSSDkS6eGJdyVJm7WaYA5ECaAD9wLB2T4EEeymA5aFVcYXCA==}
     engines: {node: '>=6'}
 
-  devalue@4.3.3:
-    resolution: {integrity: sha512-UH8EL6H2ifcY8TbD2QsxwCC/pr5xSwPvv85LrLXVihmHVC3T3YqTCIwnR5ak0yO1KYqlxrPVOA/JVZJYPy2ATg==}
-=======
   detect-libc@2.0.3:
     resolution: {integrity: sha512-bwy0MGW55bG41VqxxypOsdSdGqLwXPI/focwgTYCFMbdUiBAxLg9CFzG08sz2aqzknwiX7Hkl0bQENjg8iLByw==}
     engines: {node: '>=8'}
->>>>>>> 6d750571
+
+  devalue@4.3.3:
+    resolution: {integrity: sha512-UH8EL6H2ifcY8TbD2QsxwCC/pr5xSwPvv85LrLXVihmHVC3T3YqTCIwnR5ak0yO1KYqlxrPVOA/JVZJYPy2ATg==}
 
   devalue@5.1.1:
     resolution: {integrity: sha512-maua5KUiapvEwiEAe+XnlZ3Rh0GD+qI1J/nb9vrJc3muPXvcF/8gXYTWF76+5DAqHyDUtOIImEuo0YKE9mshVw==}
@@ -2322,18 +2315,16 @@
   set-cookie-parser@2.7.0:
     resolution: {integrity: sha512-lXLOiqpkUumhRdFF3k1osNXCy9akgx/dyPZ5p8qAg9seJzXr5ZrlqZuWIMuY6ejOsVLE6flJ5/h3lsn57fQ/PQ==}
 
-<<<<<<< HEAD
   set-cookie-parser@2.7.1:
     resolution: {integrity: sha512-IOc8uWeOZgnb3ptbCURJWNjWUPcO3ZnTTdzsurqERrP6nPyv+paC55vJM0LpOlT2ne+Ix+9+CRG1MNLlyZ4GjQ==}
 
   sha.js@2.4.11:
     resolution: {integrity: sha512-QMEp5B7cftE7APOjk5Y6xgrbWu+WkLVQwk8JNjZ8nKRciZaByEW6MubieAiToS7+dwvrjGhH8jRXz3MVd0AYqQ==}
     hasBin: true
-=======
+
   sharp@0.33.5:
     resolution: {integrity: sha512-haPVm1EkS9pgvHrQ/F3Xy+hgcuMV0Wm9vfIBSiwZ05k+xgb0PkBQpGsAA/oWdDobNaZTH5ppvHtzCFbnSEwHVw==}
     engines: {node: ^18.17.0 || ^20.3.0 || >=21.0.0}
->>>>>>> 6d750571
 
   shebang-command@2.0.0:
     resolution: {integrity: sha512-kHxr2zZpYtdmrN1qDjrrX/Z1rR1kG8Dx+gkpK1G4eXmvXswmcE1hTWBWYUzlraYw1/yZp6YuDY77YtvbN0dmDA==}
@@ -2353,13 +2344,11 @@
     resolution: {integrity: sha512-bzyZ1e88w9O1iNJbKnOlvYTrWPDl46O1bG0D3XInv+9tkPrxrN8jUUTiFlDkkmKWgn1M6CfIA13SuGqOa9Korw==}
     engines: {node: '>=14'}
 
-<<<<<<< HEAD
   simple-git@3.27.0:
     resolution: {integrity: sha512-ivHoFS9Yi9GY49ogc6/YAi3Fl9ROnF4VyubNylgCkA+RVqLaKWnDSzXOVzya8csELIaWaYNutsEuAhZrtOjozA==}
-=======
+
   simple-swizzle@0.2.2:
     resolution: {integrity: sha512-JA//kQgZtbuY83m+xT+tXJkmJncGMTFT+C+g2h2R9uxkYIrE2yy9sgmcLhCnw57/WSD+Eh3J97FPEDFnbXnDUg==}
->>>>>>> 6d750571
 
   sirv@2.0.4:
     resolution: {integrity: sha512-94Bdh3cC2PKrbgSOUqTiGPWVZeSiXfKOVZNJniWoqrWrRkB1CJzBU3NEbiTsPcYy1lDsANA/THzS+9WBiy5nfQ==}
@@ -2531,14 +2520,12 @@
     engines: {node: '>=14.17'}
     hasBin: true
 
-<<<<<<< HEAD
-  undici-types@5.26.5:
-    resolution: {integrity: sha512-JlCMO+ehdEIKqlFxk6IfVoAUVmgz7cU7zD/h9XZ0qzeosSHmUJVOzSQvvYSYWXkFXC+IfLKSIffhv0sVZup6pA==}
-=======
   ua-parser-js@1.0.39:
     resolution: {integrity: sha512-k24RCVWlEcjkdOxYmVJgeD/0a1TiSpqLg+ZalVGV9lsnr4yqu0w7tX/x2xX6G4zpkgQnRf89lxuZ1wsbjXM8lw==}
     hasBin: true
->>>>>>> 6d750571
+
+  undici-types@5.26.5:
+    resolution: {integrity: sha512-JlCMO+ehdEIKqlFxk6IfVoAUVmgz7cU7zD/h9XZ0qzeosSHmUJVOzSQvvYSYWXkFXC+IfLKSIffhv0sVZup6pA==}
 
   undici-types@6.19.8:
     resolution: {integrity: sha512-ve2KP6f/JnbPBFyobGHuerC9g1FYGn/F8n1LWTwNxCEzd6IfqTwUQcNXgEtmmQ6DlRrC1hrSrBnCZPokRrDHjw==}
@@ -2618,14 +2605,12 @@
   vfile@5.3.7:
     resolution: {integrity: sha512-r7qlzkgErKjobAmyNIkkSpizsFPYiUPuJb5pNW1RB4JcYVZhs4lIbVqk8XPk033CV/1z8ss5pkax8SuhGpcG8g==}
 
-<<<<<<< HEAD
   vfile@6.0.3:
     resolution: {integrity: sha512-KzIbH/9tXat2u30jf+smMwFCsno4wHVdNmzFyL+T/L3UGqqk6JKfVqOFOZEpZSHADH1k40ab6NUIXZq422ov3Q==}
-=======
+
   vite-imagetools@7.0.4:
     resolution: {integrity: sha512-C9C7b2p/8/TCN2g26tE9haoer2i8K4x0v2RXUiHsIjiz221vQuKItCQ+VyiVCsUMPXfJC/tlZsmCZVBz5jh7uA==}
     engines: {node: '>=18.0.0'}
->>>>>>> 6d750571
 
   vite@5.4.8:
     resolution: {integrity: sha512-FqrItQ4DT1NC4zCUqMB4c4AZORMKIa0m8/URVCZ77OZ/QSNeJ54bU1vrFADbDsuwfIPcgknRkmqakQcgnL4GiQ==}
@@ -2918,7 +2903,81 @@
 
   '@iarna/toml@2.2.5': {}
 
-<<<<<<< HEAD
+  '@img/sharp-darwin-arm64@0.33.5':
+    optionalDependencies:
+      '@img/sharp-libvips-darwin-arm64': 1.0.4
+    optional: true
+
+  '@img/sharp-darwin-x64@0.33.5':
+    optionalDependencies:
+      '@img/sharp-libvips-darwin-x64': 1.0.4
+    optional: true
+
+  '@img/sharp-libvips-darwin-arm64@1.0.4':
+    optional: true
+
+  '@img/sharp-libvips-darwin-x64@1.0.4':
+    optional: true
+
+  '@img/sharp-libvips-linux-arm64@1.0.4':
+    optional: true
+
+  '@img/sharp-libvips-linux-arm@1.0.5':
+    optional: true
+
+  '@img/sharp-libvips-linux-s390x@1.0.4':
+    optional: true
+
+  '@img/sharp-libvips-linux-x64@1.0.4':
+    optional: true
+
+  '@img/sharp-libvips-linuxmusl-arm64@1.0.4':
+    optional: true
+
+  '@img/sharp-libvips-linuxmusl-x64@1.0.4':
+    optional: true
+
+  '@img/sharp-linux-arm64@0.33.5':
+    optionalDependencies:
+      '@img/sharp-libvips-linux-arm64': 1.0.4
+    optional: true
+
+  '@img/sharp-linux-arm@0.33.5':
+    optionalDependencies:
+      '@img/sharp-libvips-linux-arm': 1.0.5
+    optional: true
+
+  '@img/sharp-linux-s390x@0.33.5':
+    optionalDependencies:
+      '@img/sharp-libvips-linux-s390x': 1.0.4
+    optional: true
+
+  '@img/sharp-linux-x64@0.33.5':
+    optionalDependencies:
+      '@img/sharp-libvips-linux-x64': 1.0.4
+    optional: true
+
+  '@img/sharp-linuxmusl-arm64@0.33.5':
+    optionalDependencies:
+      '@img/sharp-libvips-linuxmusl-arm64': 1.0.4
+    optional: true
+
+  '@img/sharp-linuxmusl-x64@0.33.5':
+    optionalDependencies:
+      '@img/sharp-libvips-linuxmusl-x64': 1.0.4
+    optional: true
+
+  '@img/sharp-wasm32@0.33.5':
+    dependencies:
+      '@emnapi/runtime': 1.3.1
+    optional: true
+
+  '@img/sharp-win32-ia32@0.33.5':
+    optional: true
+
+  '@img/sharp-win32-x64@0.33.5':
+    optional: true
+
   '@inlang/detect-json-formatting@1.0.0':
     dependencies:
       guess-json-indent: 2.0.0
@@ -3046,82 +3105,6 @@
   '@inlang/translatable@1.3.1':
     dependencies:
       '@inlang/language-tag': 1.5.1
-=======
-  '@img/sharp-darwin-arm64@0.33.5':
-    optionalDependencies:
-      '@img/sharp-libvips-darwin-arm64': 1.0.4
-    optional: true
-
-  '@img/sharp-darwin-x64@0.33.5':
-    optionalDependencies:
-      '@img/sharp-libvips-darwin-x64': 1.0.4
-    optional: true
-
-  '@img/sharp-libvips-darwin-arm64@1.0.4':
-    optional: true
-
-  '@img/sharp-libvips-darwin-x64@1.0.4':
-    optional: true
-
-  '@img/sharp-libvips-linux-arm64@1.0.4':
-    optional: true
-
-  '@img/sharp-libvips-linux-arm@1.0.5':
-    optional: true
-
-  '@img/sharp-libvips-linux-s390x@1.0.4':
-    optional: true
-
-  '@img/sharp-libvips-linux-x64@1.0.4':
-    optional: true
-
-  '@img/sharp-libvips-linuxmusl-arm64@1.0.4':
-    optional: true
-
-  '@img/sharp-libvips-linuxmusl-x64@1.0.4':
-    optional: true
-
-  '@img/sharp-linux-arm64@0.33.5':
-    optionalDependencies:
-      '@img/sharp-libvips-linux-arm64': 1.0.4
-    optional: true
-
-  '@img/sharp-linux-arm@0.33.5':
-    optionalDependencies:
-      '@img/sharp-libvips-linux-arm': 1.0.5
-    optional: true
-
-  '@img/sharp-linux-s390x@0.33.5':
-    optionalDependencies:
-      '@img/sharp-libvips-linux-s390x': 1.0.4
-    optional: true
-
-  '@img/sharp-linux-x64@0.33.5':
-    optionalDependencies:
-      '@img/sharp-libvips-linux-x64': 1.0.4
-    optional: true
-
-  '@img/sharp-linuxmusl-arm64@0.33.5':
-    optionalDependencies:
-      '@img/sharp-libvips-linuxmusl-arm64': 1.0.4
-    optional: true
-
-  '@img/sharp-linuxmusl-x64@0.33.5':
-    optionalDependencies:
-      '@img/sharp-libvips-linuxmusl-x64': 1.0.4
-    optional: true
-
-  '@img/sharp-wasm32@0.33.5':
-    dependencies:
-      '@emnapi/runtime': 1.3.1
-    optional: true
-
-  '@img/sharp-win32-ia32@0.33.5':
-    optional: true
-
-  '@img/sharp-win32-x64@0.33.5':
-    optional: true
->>>>>>> 6d750571
 
   '@jridgewell/gen-mapping@0.3.5':
     dependencies:
@@ -3860,17 +3843,15 @@
 
   deepmerge@4.3.1: {}
 
-<<<<<<< HEAD
   delayed-stream@1.0.0: {}
 
   deprecation@2.3.1: {}
 
   dequal@2.0.3: {}
 
+  detect-libc@2.0.3: {}
+
   devalue@4.3.3: {}
-=======
-  detect-libc@2.0.3: {}
->>>>>>> 6d750571
 
   devalue@5.1.1: {}
 
@@ -4806,14 +4787,13 @@
 
   set-cookie-parser@2.7.0: {}
 
-<<<<<<< HEAD
   set-cookie-parser@2.7.1: {}
 
   sha.js@2.4.11:
     dependencies:
       inherits: 2.0.4
       safe-buffer: 5.2.1
-=======
+
   sharp@0.33.5:
     dependencies:
       color: 4.2.3
@@ -4839,7 +4819,6 @@
       '@img/sharp-wasm32': 0.33.5
       '@img/sharp-win32-ia32': 0.33.5
       '@img/sharp-win32-x64': 0.33.5
->>>>>>> 6d750571
 
   shebang-command@2.0.0:
     dependencies:
@@ -4858,7 +4837,6 @@
 
   signal-exit@4.1.0: {}
 
-<<<<<<< HEAD
   simple-git@3.27.0:
     dependencies:
       '@kwsites/file-exists': 1.1.1
@@ -4866,11 +4844,10 @@
       debug: 4.3.7
     transitivePeerDependencies:
       - supports-color
-=======
+
   simple-swizzle@0.2.2:
     dependencies:
       is-arrayish: 0.3.2
->>>>>>> 6d750571
 
   sirv@2.0.4:
     dependencies:
@@ -5053,11 +5030,9 @@
 
   typescript@5.6.3: {}
 
-<<<<<<< HEAD
+  ua-parser-js@1.0.39: {}
+
   undici-types@5.26.5: {}
-=======
-  ua-parser-js@1.0.39: {}
->>>>>>> 6d750571
 
   undici-types@6.19.8: {}
 
@@ -5175,12 +5150,11 @@
       unist-util-stringify-position: 3.0.3
       vfile-message: 3.1.4
 
-<<<<<<< HEAD
   vfile@6.0.3:
     dependencies:
       '@types/unist': 3.0.3
       vfile-message: 4.0.2
-=======
+
   vite-imagetools@7.0.4(rollup@4.24.0):
     dependencies:
       '@rollup/pluginutils': 5.1.3(rollup@4.24.0)
@@ -5188,7 +5162,6 @@
       sharp: 0.33.5
     transitivePeerDependencies:
       - rollup
->>>>>>> 6d750571
 
   vite@5.4.8(@types/node@20.16.11):
     dependencies:
