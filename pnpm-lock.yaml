--- conflicted
+++ resolved
@@ -1474,18 +1474,16 @@
   earcut@3.0.0:
     resolution: {integrity: sha512-41Fs7Q/PLq1SDbqjsgcY7GA42T0jvaCNGXgGtsNdvg+Yv8eIu06bxv4/PoREkZ9nMDNwnUSG9OFB9+yv8eKhDg==}
 
-<<<<<<< HEAD
+  easy-cancelable-promise@1.0.1:
+    resolution: {integrity: sha512-3vZLA/SbSVv2DKFSvNrDLPZYtQmeNn4itIb3CkhYLs2ZCKK5Ah9/Ty4oAKM/bk9P4Nrpsd5Qhc62FXNXDR2e8A==}
+
+  easy-web-worker@7.0.1:
+    resolution: {integrity: sha512-raDOcGWFc1Ws1OEG0jG5CwFbbWwuT878uNvbHYjQ6a4ljILekYBLzjYFmT6qYH04kjVSK2/v0LPrA4wEW3Ayww==}
+    peerDependencies:
+      easy-cancelable-promise: ^1.0.1
+
   ecdsa-sig-formatter@1.0.11:
     resolution: {integrity: sha512-nagl3RYrbNv6kQkeJIpt6NJZy8twLB/2vtz6yN9Z4vRKHN4/QZJIEbqohALSgwKdnksuY3k5Addp5lg8sVoVcQ==}
-=======
-  easy-cancelable-promise@1.0.1:
-    resolution: {integrity: sha512-3vZLA/SbSVv2DKFSvNrDLPZYtQmeNn4itIb3CkhYLs2ZCKK5Ah9/Ty4oAKM/bk9P4Nrpsd5Qhc62FXNXDR2e8A==}
-
-  easy-web-worker@7.0.1:
-    resolution: {integrity: sha512-raDOcGWFc1Ws1OEG0jG5CwFbbWwuT878uNvbHYjQ6a4ljILekYBLzjYFmT6qYH04kjVSK2/v0LPrA4wEW3Ayww==}
-    peerDependencies:
-      easy-cancelable-promise: ^1.0.1
->>>>>>> 6950e0b9
 
   emoji-regex@10.4.0:
     resolution: {integrity: sha512-EC+0oUMY1Rqm4O6LLrgjtYDvcVYTy7chDnM4Q7030tP4Kwj3u/pR6gP9ygnp2CJMK5Gq+9Q2oqmrFJAz01DXjw==}
@@ -2169,9 +2167,6 @@
 
   periscopic@3.1.0:
     resolution: {integrity: sha512-vKiQ8RRtkl9P+r/+oefh25C3fhybptkHKCZSPlcXiJux2tJF55GnEj3BVn4A5gKfq9NWWXXrxkHBwVPUfH0opw==}
-
-  picocolors@1.1.0:
-    resolution: {integrity: sha512-TQ92mBOW0l3LeMeyLV6mzy/kWr8lkd/hp3mTg7wYK7zJhuBStmGMBG0BdeDZS/dZx1IukaX6Bk11zcln25o1Aw==}
 
   picocolors@1.1.1:
     resolution: {integrity: sha512-xceH2snhtb5M9liqDsmEw56le376mTZkEX/jEb/RxNFyegNul7eNslCXP9FDj/Lcu0X8KEyMceP2ntpaHrDEVA==}
@@ -3921,17 +3916,15 @@
 
   earcut@3.0.0: {}
 
-<<<<<<< HEAD
+  easy-cancelable-promise@1.0.1: {}
+
+  easy-web-worker@7.0.1(easy-cancelable-promise@1.0.1):
+    dependencies:
+      easy-cancelable-promise: 1.0.1
+
   ecdsa-sig-formatter@1.0.11:
     dependencies:
       safe-buffer: 5.2.1
-=======
-  easy-cancelable-promise@1.0.1: {}
-
-  easy-web-worker@7.0.1(easy-cancelable-promise@1.0.1):
-    dependencies:
-      easy-cancelable-promise: 1.0.1
->>>>>>> 6950e0b9
 
   emoji-regex@10.4.0: {}
 
@@ -4682,8 +4675,6 @@
       estree-walker: 3.0.3
       is-reference: 3.0.2
 
-  picocolors@1.1.0: {}
-
   picocolors@1.1.1: {}
 
   picomatch@2.3.1: {}
@@ -4968,7 +4959,7 @@
       '@jridgewell/trace-mapping': 0.3.25
       chokidar: 4.0.1
       fdir: 6.4.0(picomatch@4.0.2)
-      picocolors: 1.1.0
+      picocolors: 1.1.1
       sade: 1.8.1
       svelte: 4.2.19
       typescript: 5.6.3
