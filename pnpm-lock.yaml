--- conflicted
+++ resolved
@@ -14,15 +14,12 @@
       '@fontsource/saira-condensed':
         specifier: ^5.1.0
         version: 5.1.0
-<<<<<<< HEAD
+      '@glidejs/glide':
+        specifier: ^3.6.2
+        version: 3.6.2
       '@inlang/paraglide-sveltekit':
         specifier: 0.11.5
         version: 0.11.5(@sveltejs/kit@2.6.4(@sveltejs/vite-plugin-svelte@3.1.2(svelte@4.2.19)(vite@5.4.8(@types/node@20.16.11)))(svelte@4.2.19)(vite@5.4.8(@types/node@20.16.11)))(webpack-sources@3.2.3)
-=======
-      '@glidejs/glide':
-        specifier: ^3.6.2
-        version: 3.6.2
->>>>>>> b6fe150a
       '@pagefind/default-ui':
         specifier: ^1.1.1
         version: 1.1.1
@@ -96,15 +93,12 @@
       '@types/escape-html':
         specifier: ^1.0.4
         version: 1.0.4
-<<<<<<< HEAD
+      '@types/glidejs__glide':
+        specifier: ^3.6.5
+        version: 3.6.5
       '@types/minimist':
         specifier: ^1.2.5
         version: 1.2.5
-=======
-      '@types/glidejs__glide':
-        specifier: ^3.6.5
-        version: 3.6.5
->>>>>>> b6fe150a
       '@types/node':
         specifier: ^20.16.11
         version: 20.16.11
