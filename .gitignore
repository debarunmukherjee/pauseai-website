.DS_Store
node_modules
/build
/.svelte-kit
/package
*.local
vite.config.js.timestamp-*
vite.config.ts.timestamp-*
.vercel
# Local Netlify folder
.netlify
/static/pagefind
.env
<<<<<<< HEAD
temp
=======

# paraglide branch
/messages/*
!/messages/en.json
/project.inlang/cache
/src/temp
>>>>>>> 6edd0fc8
<|MERGE_RESOLUTION|>--- conflicted
+++ resolved
@@ -11,13 +11,9 @@
 .netlify
 /static/pagefind
 .env
-<<<<<<< HEAD
-temp
-=======
 
 # paraglide branch
 /messages/*
 !/messages/en.json
 /project.inlang/cache
-/src/temp
->>>>>>> 6edd0fc8
+/src/temp