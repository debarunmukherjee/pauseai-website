--- conflicted
+++ resolved
@@ -59,8 +59,7 @@
     "author": "Jaan Tallinn",
     "author_description": "Founder, Future of Life Institute, Centre for the Study of Existential Risk, Skype, Kazaa",
     "color": "black",
-<<<<<<< HEAD
-    "padding": "3.6rem"
+     "padding": "1rem"
   },
   {
     "background": "leahy",
@@ -69,8 +68,5 @@
     "author_description": "Hacker - CEO @ConjectureAI - Ex-Head of @AiEleuther - \"I don't know how to save the world, but dammit I'm gonna try.\"",
     "color": "white",
     "padding": "3.6rem"
-=======
-    "padding": "1rem"
->>>>>>> ab19a9a8
   }
 ]