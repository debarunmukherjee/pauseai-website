--- conflicted
+++ resolved
@@ -27,16 +27,11 @@
 		(Top)
 	</h2>
 
-<<<<<<< HEAD
-	<div class="layout">
-		<Header />
-=======
-<div class="layout" class:with-hero={hero}>
-	<Header inverted={hero} />
-	{#if hero}
-		<Hero />
-	{/if}
->>>>>>> 61d7bb3b
+	<div class="layout" class:with-hero={hero}>
+		<Header inverted={hero} />
+		{#if hero}
+			<Hero />
+		{/if}
 
 		<main>
 			<PageTransition url={data.url}>
