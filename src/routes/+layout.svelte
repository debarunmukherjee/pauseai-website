<script lang="ts">
	import { getLocale, deLocalizeHref } from '$lib/paraglide/runtime'

	import { Toaster } from 'svelte-french-toast'
	import { ProgressBar } from '@prgm/sveltekit-progress-bar'

	import Footer from './footer.svelte'
	import Header from './header.svelte'
	import PageTransition from './transition.svelte'

	import Toc from '$lib/components/Toc.svelte'
	import Banner from '$lib/components/Banner.svelte'
	import Hero from '$lib/components/Hero.svelte'
	import NearbyEvent from '$lib/components/NearbyEvent.svelte'
	import ExternalLink from '$lib/components/custom/a.svelte'

	import '@fontsource/roboto-slab/300.css'
	import '@fontsource/roboto-slab/700.css'
	import '@fontsource/saira-condensed/700.css'

	import '../styles/styles.css'
	import '../styles/print.css'

	import { page } from '$app/stores'

	export let data

	// We use $page store instead of data prop for more reliable navigation
	// This prevents "undefined" issues during navigation

	let eventFound: boolean
	// Show the hero on the homepage, but nowhere else
	$: hero = deLocalizeHref($page.url.pathname) === '/'
</script>

<<<<<<< HEAD
=======
<h2 style="width: 0; height: 0; margin: 0; padding: 0; visibility: hidden;" data-pagefind-ignore>
	(Top)
</h2>

>>>>>>> 11a54fa8
{#if data.localeAlert}
	<Banner
		contrast={data.localeAlert.isDev}
		id={data.localeAlert.isDev ? undefined : 'locale-switch'}
	>
		{@html data.localeAlert.message}
	</Banner>
{/if}
<<<<<<< HEAD
=======

<NearbyEvent contrast={hero} bind:eventFound />
{#if !eventFound}
	<Banner contrast={hero}>
		<b
			>Join us at <ExternalLink href="https://pausecon.org/">PauseCon</ExternalLink> in London from June
			27th to 30th</b
		> for three days of workshops, panels, and discussions, culminating in our biggest protest to date!
	</Banner>
{/if}
>>>>>>> 11a54fa8

<NearbyEvent contrast={deLocalizeHref(data.url) === '/'} bind:eventFound />

<div>
	<h2 style="width: 0; height: 0; margin: 0; padding: 0; visibility: hidden;" data-pagefind-ignore>
		(Top)
	</h2>

	<div class="layout" class:with-hero={hero}>
		{#if hero}
			<Hero />
		{/if}
		<Header inverted={hero} moveUp={hero} />

		<main>
			<PageTransition url={$page.url.pathname}>
				<slot />
			</PageTransition>
		</main>

		<Footer />
	</div>

	<Toaster
		toastOptions={{
			style: 'background-color: var(--bg-subtle); color: var(--text)',
			iconTheme: {
				primary: 'var(--brand)',
				secondary: 'white'
			}
		}}
	/>

	{#if !['/', '/outcomes', '/pdoom', '/quotes'].includes(deLocalizeHref($page.url.pathname))}
		<Toc />
	{/if}

<<<<<<< HEAD
	<ProgressBar color="var(--brand)" />
</div>

=======
	<main>
		<PageTransition url={$page.url.pathname}>
			<slot />
		</PageTransition>
	</main>

	<Footer />
</div>

<Toaster
	toastOptions={{
		style: 'background-color: var(--bg-subtle); color: var(--text)',
		iconTheme: {
			primary: 'var(--brand)',
			secondary: 'white'
		}
	}}
/>

{#if !['/', '/outcomes', '/pdoom', '/quotes'].includes(deLocalizeHref($page.url.pathname))}
	<Toc />
{/if}

<ProgressBar color="var(--brand)" />

>>>>>>> 11a54fa8
<style>
	/* @import url('$lib/reset.css');
	@import url('$lib/theme.css'); */

	/* .wrapper {
		color: var(--t-text);
		max-width: 50rem;
		margin: auto;
	} */

	.layout {
		height: 100%;
		position: relative;
		max-inline-size: var(--page-width);
		display: grid;
		grid-template-rows: auto 1fr auto;
		grid-auto-columns: 100%;
		margin-inline: auto;
		--padding-big: 3rem;
		--padding-small: 1rem;
		padding: 0 var(--padding-big) 0 var(--padding-big);
	}

	/* Media query not strictily necessary */
	@media (max-width: 750px) {
		.layout {
			--transition-padding-from: 750px;
			--transition-padding-until: calc(
				var(--transition-padding-from) - 2 * (var(--padding-big) - var(--padding-small))
			);
			--padding-left-right: clamp(
				var(--padding-small),
				calc(var(--padding-small) + (100vw - var(--transition-padding-until)) / 2),
				var(--padding-big)
			);
			padding-left: var(--padding-left-right);
			padding-right: var(--padding-left-right);
		}
	}

	main {
		padding-block: 1rem;
		margin-bottom: 5rem;
	}

	/* @media (min-width: --page-width) {
		.layout {
			padding: 0;
		}
	} */
</style><|MERGE_RESOLUTION|>--- conflicted
+++ resolved
@@ -1,4 +1,6 @@
 <script lang="ts">
+	import { getLocale, deLocalizeHref } from '$lib/paraglide/runtime'
+
 	import { getLocale, deLocalizeHref } from '$lib/paraglide/runtime'
 
 	import { Toaster } from 'svelte-french-toast'
@@ -33,13 +35,10 @@
 	$: hero = deLocalizeHref($page.url.pathname) === '/'
 </script>
 
-<<<<<<< HEAD
-=======
 <h2 style="width: 0; height: 0; margin: 0; padding: 0; visibility: hidden;" data-pagefind-ignore>
 	(Top)
 </h2>
 
->>>>>>> 11a54fa8
 {#if data.localeAlert}
 	<Banner
 		contrast={data.localeAlert.isDev}
@@ -48,8 +47,6 @@
 		{@html data.localeAlert.message}
 	</Banner>
 {/if}
-<<<<<<< HEAD
-=======
 
 <NearbyEvent contrast={hero} bind:eventFound />
 {#if !eventFound}
@@ -60,49 +57,13 @@
 		> for three days of workshops, panels, and discussions, culminating in our biggest protest to date!
 	</Banner>
 {/if}
->>>>>>> 11a54fa8
 
-<NearbyEvent contrast={deLocalizeHref(data.url) === '/'} bind:eventFound />
+<div class="layout" class:with-hero={hero}>
+	{#if hero}
+		<Hero />
+	{/if}
+	<Header inverted={hero} moveUp={hero} />
 
-<div>
-	<h2 style="width: 0; height: 0; margin: 0; padding: 0; visibility: hidden;" data-pagefind-ignore>
-		(Top)
-	</h2>
-
-	<div class="layout" class:with-hero={hero}>
-		{#if hero}
-			<Hero />
-		{/if}
-		<Header inverted={hero} moveUp={hero} />
-
-		<main>
-			<PageTransition url={$page.url.pathname}>
-				<slot />
-			</PageTransition>
-		</main>
-
-		<Footer />
-	</div>
-
-	<Toaster
-		toastOptions={{
-			style: 'background-color: var(--bg-subtle); color: var(--text)',
-			iconTheme: {
-				primary: 'var(--brand)',
-				secondary: 'white'
-			}
-		}}
-	/>
-
-	{#if !['/', '/outcomes', '/pdoom', '/quotes'].includes(deLocalizeHref($page.url.pathname))}
-		<Toc />
-	{/if}
-
-<<<<<<< HEAD
-	<ProgressBar color="var(--brand)" />
-</div>
-
-=======
 	<main>
 		<PageTransition url={$page.url.pathname}>
 			<slot />
@@ -128,7 +89,6 @@
 
 <ProgressBar color="var(--brand)" />
 
->>>>>>> 11a54fa8
 <style>
 	/* @import url('$lib/reset.css');
 	@import url('$lib/theme.css'); */
