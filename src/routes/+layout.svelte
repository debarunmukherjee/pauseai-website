--- conflicted
+++ resolved
@@ -34,10 +34,18 @@
 	$: hero = deLocalizeHref($page.url.pathname) === '/'
 </script>
 
-<<<<<<< HEAD
 <h2 style="width: 0; height: 0; margin: 0; padding: 0; visibility: hidden;" data-pagefind-ignore>
 	(Top)
 </h2>
+
+{#if data.localeAlert}
+	<Banner
+		contrast={data.localeAlert.isDev}
+		id={data.localeAlert.isDev ? undefined : 'locale-switch'}
+	>
+		{@html data.localeAlert.message}
+	</Banner>
+{/if}
 
 <NearbyEvent contrast={hero} bind:eventFound />
 {#if !eventFound}
@@ -46,23 +54,8 @@
 			>Join us at <ExternalLink href="https://pausecon.org/">PauseCon</ExternalLink> in London from June
 			27th to 30th</b
 		> for three days of workshops, panels, and discussions, culminating in our biggest protest to date!
-=======
-{#if data.localeAlert}
-	<Banner
-		contrast={data.localeAlert.isDev}
-		id={data.localeAlert.isDev ? undefined : 'locale-switch'}
-	>
-		{@html data.localeAlert.message}
->>>>>>> d752f05a
 	</Banner>
 {/if}
-
-<NearbyEvent contrast={deLocalizeHref(data.url) === '/'} bind:eventFound />
-
-<div>
-	<h2 style="width: 0; height: 0; margin: 0; padding: 0; visibility: hidden;" data-pagefind-ignore>
-		(Top)
-	</h2>
 
 	<div class="layout" class:with-hero={hero}>
 		{#if hero}
