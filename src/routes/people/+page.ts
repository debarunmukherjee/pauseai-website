import type { Person } from '$lib/types'
import { defaultTitle } from '$lib/utils'

export const prerender = false

export const load = async ({ fetch, setHeaders }) => {
	const response = await fetch('api/people')
	const people: Person[] = await response.json()
<<<<<<< HEAD
	setHeaders({
		'cache-control': 'public, max-age=3600' // 1 hour in seconds
=======
	// sort people, those who dont have "Volunteer" as title should be at the top
	people.sort((a, b) => {
		if (a.title === defaultTitle && b.title !== defaultTitle) return 1
		if (a.title !== defaultTitle && b.title === defaultTitle) return -1
		return 0
>>>>>>> 106fba38
	})
	return {
		people: people
	}
}<|MERGE_RESOLUTION|>--- conflicted
+++ resolved
@@ -6,16 +6,14 @@
 export const load = async ({ fetch, setHeaders }) => {
 	const response = await fetch('api/people')
 	const people: Person[] = await response.json()
-<<<<<<< HEAD
 	setHeaders({
 		'cache-control': 'public, max-age=3600' // 1 hour in seconds
-=======
+	})
 	// sort people, those who dont have "Volunteer" as title should be at the top
 	people.sort((a, b) => {
 		if (a.title === defaultTitle && b.title !== defaultTitle) return 1
 		if (a.title !== defaultTitle && b.title === defaultTitle) return -1
 		return 0
->>>>>>> 106fba38
 	})
 	return {
 		people: people
