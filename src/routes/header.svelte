--- conflicted
+++ resolved
@@ -22,21 +22,12 @@
 
 	<div class="nav-right">
 		<div class="nav-links">
-<<<<<<< HEAD
-			<NavLink {inverted} href="/risks">{m.header_risks()}</NavLink>
-			<NavLink {inverted} href="/proposal">{m.header_proposal()}</NavLink>
-			<NavLink {inverted} href="/events">{m.header_events()}</NavLink>
-			<NavLink {inverted} href="/faq">{m.header_faq()}</NavLink>
-			<NavLink {inverted} href="/action">{m.header_action()}</NavLink>
-			<NavLink {inverted} href="/donate">{m.header_donate()}</NavLink>
-=======
 			<NavLink {inverted} href="/learn">Learn</NavLink>
 			<NavLink {inverted} href="/proposal">Proposal</NavLink>
 			<NavLink {inverted} href="/events">Events</NavLink>
 			<NavLink {inverted} href="/faq">FAQ</NavLink>
 			<NavLink {inverted} href="/action">Act</NavLink>
 			<NavLink {inverted} href="/donate">Donate</NavLink>
->>>>>>> 6edd0fc8
 			{#if enableBot}
 				<NavLink {inverted} href="/chat">{botName}</NavLink>
 			{/if}
