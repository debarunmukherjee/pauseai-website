<script lang="ts">
	import NavLink from '$lib/components/Navlink.svelte'
	import Logo from '$lib/components/logo.svelte'
	import { botName } from '$lib/config'
	import { page } from '$app/stores'
	import SearchIcon from 'lucide-svelte/icons/search'
	import LanguageSwitcher from '$lib/components/LanguageSwitcher.svelte'
	import * as m from '$lib/paraglide/messages.js'
	import { i18n } from '$lib/i18n'

	const enableBot = false

<<<<<<< HEAD
	$: logo_animate = i18n.route($page.url.pathname) != '/'
=======
	export let inverted = false

	$: logo_animate = $page.url.pathname != '/'
>>>>>>> 61d7bb3b
</script>

<nav class={inverted ? 'inverted-header' : ''}>
	<a href="/" class="logo">
		<Logo animate={logo_animate} {inverted} />
	</a>

	<div class="nav-right">
		<div class="nav-links">
<<<<<<< HEAD
			<NavLink href="/risks">{m.header_risks()}</NavLink>
			<NavLink href="/proposal">{m.header_proposal()}</NavLink>
			<NavLink href="/events">{m.header_events()}</NavLink>
			<NavLink href="/faq">{m.header_faq()}</NavLink>
			<NavLink href="/action">{m.header_action()}</NavLink>
			<NavLink href="/donate">{m.header_donate()}</NavLink>
=======
			<NavLink {inverted} href="/risks">Risks</NavLink>
			<NavLink {inverted} href="/proposal">Proposal</NavLink>
			<NavLink {inverted} href="/events">Events</NavLink>
			<NavLink {inverted} href="/faq">FAQ</NavLink>
			<NavLink {inverted} href="/action">Act</NavLink>
			<NavLink {inverted} href="/donate">Donate</NavLink>
>>>>>>> 61d7bb3b
			{#if enableBot}
				<NavLink {inverted} href="/chat">{botName}</NavLink>
			{/if}
			<!-- <NavLink href="/about">About</NavLink> -->
<<<<<<< HEAD
			<NavLink c2a href="/join">{m.header_join()}</NavLink>
			<LanguageSwitcher />
			<NavLink href="/search" ariaLabel="Search"><SearchIcon size="0.8em" /></NavLink>
=======
			<NavLink {inverted} c2a href="/join">Join</NavLink>
			<NavLink {inverted} href="/search" ariaLabel="Search"><SearchIcon size="0.8em" /></NavLink>
>>>>>>> 61d7bb3b
		</div>
	</div>
</nav>

<style>
	.inverted-header {
		color: white;
		z-index: 1;

		--text: white;
	}

	nav {
		display: flex;
		justify-content: space-between;
		align-items: center;
		flex-direction: column;
		padding: 2rem 0;
		margin-left: -1rem;
		flex-wrap: wrap;
		height: calc(var(--nav-height) - 5rem);
	}

	.logo {
		margin-bottom: 1rem;
		margin-left: 1rem;
	}

	.nav-links {
		position: relative;
		display: flex;
		text-transform: uppercase;
		flex-wrap: wrap;
		justify-content: center;
	}

	@media (min-width: 900px) {
		nav {
			flex-direction: row;
			margin-left: 1rem;
		}

		.logo {
			margin-left: -3.4rem;
			margin-bottom: 0;
		}

		.nav-links {
			margin-left: 2rem;
		}
	}
</style><|MERGE_RESOLUTION|>--- conflicted
+++ resolved
@@ -10,13 +10,9 @@
 
 	const enableBot = false
 
-<<<<<<< HEAD
-	$: logo_animate = i18n.route($page.url.pathname) != '/'
-=======
 	export let inverted = false
 
-	$: logo_animate = $page.url.pathname != '/'
->>>>>>> 61d7bb3b
+	$: logo_animate = i18n.route($page.url.pathname) != '/'
 </script>
 
 <nav class={inverted ? 'inverted-header' : ''}>
@@ -26,33 +22,19 @@
 
 	<div class="nav-right">
 		<div class="nav-links">
-<<<<<<< HEAD
-			<NavLink href="/risks">{m.header_risks()}</NavLink>
-			<NavLink href="/proposal">{m.header_proposal()}</NavLink>
-			<NavLink href="/events">{m.header_events()}</NavLink>
-			<NavLink href="/faq">{m.header_faq()}</NavLink>
-			<NavLink href="/action">{m.header_action()}</NavLink>
-			<NavLink href="/donate">{m.header_donate()}</NavLink>
-=======
-			<NavLink {inverted} href="/risks">Risks</NavLink>
-			<NavLink {inverted} href="/proposal">Proposal</NavLink>
-			<NavLink {inverted} href="/events">Events</NavLink>
-			<NavLink {inverted} href="/faq">FAQ</NavLink>
-			<NavLink {inverted} href="/action">Act</NavLink>
-			<NavLink {inverted} href="/donate">Donate</NavLink>
->>>>>>> 61d7bb3b
+			<NavLink {inverted} href="/risks">{m.header_risks()}</NavLink>
+			<NavLink {inverted} href="/proposal">{m.header_proposal()}</NavLink>
+			<NavLink {inverted} href="/events">{m.header_events()}</NavLink>
+			<NavLink {inverted} href="/faq">{m.header_faq()}</NavLink>
+			<NavLink {inverted} href="/action">{m.header_action()}</NavLink>
+			<NavLink {inverted} href="/donate">{m.header_donate()}</NavLink>
 			{#if enableBot}
 				<NavLink {inverted} href="/chat">{botName}</NavLink>
 			{/if}
 			<!-- <NavLink href="/about">About</NavLink> -->
-<<<<<<< HEAD
-			<NavLink c2a href="/join">{m.header_join()}</NavLink>
+			<NavLink {inverted} c2a href="/join">{m.header_join()}</NavLink>
 			<LanguageSwitcher />
-			<NavLink href="/search" ariaLabel="Search"><SearchIcon size="0.8em" /></NavLink>
-=======
-			<NavLink {inverted} c2a href="/join">Join</NavLink>
 			<NavLink {inverted} href="/search" ariaLabel="Search"><SearchIcon size="0.8em" /></NavLink>
->>>>>>> 61d7bb3b
 		</div>
 	</div>
 </nav>
