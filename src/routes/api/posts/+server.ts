import { json } from '@sveltejs/kit'
import type { Post } from '$lib/types'
import { outcomesMeta } from '../../outcomes/meta'
import { communitiesMeta } from '../../communities/communities'
import { meta as pdoomMeta } from '../../pdoom/meta'
import { meta as quotesMeta } from '../../quotes/meta'
import { meta as emailBuilderMeta } from '../../email-builder/meta'
import { meta as peopleMeta } from '../../people/meta'
import { meta as teamsMeta } from '../../teams/meta'
import { meta as pfpgenMeta } from '../../pfpgen/meta'

/** When adding an extra route, make sure to add the metadata here for SEO purposes */
<<<<<<< HEAD
const hardCodedPages: Post[] = [outcomesMeta, communitiesMeta, pdoomMeta, quotesMeta, emailBuilderMeta, peopleMeta, teamsMeta, pfpgenMeta]
=======
const hardCodedPages: Post[] = [
	outcomesMeta,
	communitiesMeta,
	pdoomMeta,
	quotesMeta,
	emailBuilderMeta,
	peopleMeta,
	teamsMeta
]
>>>>>>> 678e9ac2

async function getPosts() {
	let posts: Post[] = []

	const paths = import.meta.glob('/src/posts/*.md', { eager: true })

	for (const path in paths) {
		const file = paths[path]
		const slug = path.split('/').at(-1)?.replace('.md', '')

		if (file && typeof file === 'object' && 'metadata' in file && slug) {
			const metadata = file.metadata as Omit<Post, 'slug'>
			const post = { ...metadata, slug } satisfies Post
			posts.push(post)
		}
	}

	posts.push(...hardCodedPages)

	posts = posts.sort(
		(first, second) => new Date(second.date).getTime() - new Date(first.date).getTime()
	)

	return posts
}

export async function GET() {
	const posts = await getPosts()
	return json(posts)
}<|MERGE_RESOLUTION|>--- conflicted
+++ resolved
@@ -10,9 +10,6 @@
 import { meta as pfpgenMeta } from '../../pfpgen/meta'
 
 /** When adding an extra route, make sure to add the metadata here for SEO purposes */
-<<<<<<< HEAD
-const hardCodedPages: Post[] = [outcomesMeta, communitiesMeta, pdoomMeta, quotesMeta, emailBuilderMeta, peopleMeta, teamsMeta, pfpgenMeta]
-=======
 const hardCodedPages: Post[] = [
 	outcomesMeta,
 	communitiesMeta,
@@ -20,9 +17,9 @@
 	quotesMeta,
 	emailBuilderMeta,
 	peopleMeta,
-	teamsMeta
+	teamsMeta,
+	pfpgenMeta
 ]
->>>>>>> 678e9ac2
 
 async function getPosts() {
 	let posts: Post[] = []
