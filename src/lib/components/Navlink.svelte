--- conflicted
+++ resolved
@@ -10,16 +10,10 @@
 
 <a
 	{href}
-<<<<<<< HEAD
-	class:c2a
-	class:inverted
-	class:active={i18n.route($page.url.pathname) == href}
-=======
 	class:first
 	class:c2a
 	class:inverted
-	class:active={$page.url.pathname == href}
->>>>>>> 6cfaed22
+	class:active={i18n.route($page.url.pathname == href)}
 	aria-label={ariaLabel}
 >
 	<slot />
