<script lang="ts">
	import london from './../../assets/protests/london.jpeg?enhanced'
	import denHaag from './../../assets/protests/den-haag.jpeg?enhanced'
	import sf from './../../assets/protests/san-francisco.jpeg?enhanced'
	import { onMount } from 'svelte'
<<<<<<< HEAD
	import * as m from '$lib/paraglide/messages.js'
=======
	import { initializeCqwResizeObserver } from '$lib/container-query-units'
>>>>>>> 6d750571

	let currentImageIndex = 0
	const images = [london, denHaag, sf]
	let isMobile = false
	let tagline: HTMLDivElement

	const checkMobile = () => {
		isMobile = window.innerWidth <= 768
	}

	onMount(() => {
		checkMobile()
		window.addEventListener('resize', checkMobile)

		// Switch images every 5 seconds
		const interval = setInterval(() => {
			if (isMobile) {
				currentImageIndex = (currentImageIndex + 1) % images.length
			}
		}, 5000)

		let observer: ResizeObserver | null = null
		if (!CSS.supports('container-type: inline-size')) {
			observer = initializeCqwResizeObserver(tagline)
		}

		return () => {
			clearInterval(interval)
			window.removeEventListener('resize', checkMobile)
			observer?.disconnect()
		}
	})
</script>

<div class="hero">
	{#if isMobile}
		{#each images as image, i}
			<enhanced:img src={image} sizes="100vw" alt="" class:active={currentImageIndex === i} />
		{/each}
	{:else}
		<enhanced:img src={london} sizes="100vw" alt="" />
		<enhanced:img src={denHaag} sizes="100vw" alt="" />
		<enhanced:img src={sf} sizes="100vw" alt="" />
	{/if}
	<div class="overlay"></div>
<<<<<<< HEAD
	<h2>{@html m.home_hero()}</h2>
=======
	<div class="tagline" bind:this={tagline}>
		<h2>DON'T LET AI COMPANIES GAMBLE WITH OUR FUTURE</h2>
	</div>
>>>>>>> 6d750571
	<div class="actions">
		<a href="/join">{m.header_join()}</a>
		<a href="/donate">{m.header_donate()}</a>
	</div>
</div>

<style>
	.tagline {
		background-color: black;
		padding: 2rem;
		position: absolute;
		top: 50%;
		left: 50%;
		transform: translate(-50%, -50%);
		width: 39vw;
		container-type: inline-size;
		--cqw: 1cqw;
	}

	.tagline h2 {
		text-transform: uppercase;
		color: white;
		font-size: calc(10 * var(--cqw));
		text-align: center;
		margin: 0;
	}

	@media (max-width: 768px) {
		.tagline {
			width: 17rem;
			max-width: 100%;
			padding: 1.5rem;
		}
	}

	.hero {
		display: grid;
		grid-template-columns: repeat(3, 1fr);
		height: 100vh;
		overflow: hidden;
		position: relative;
		max-width: 100vw;
		margin-left: calc(-50vw + 50%);
		margin-right: calc(-50vw + 50%);
	}

	.overlay {
		position: absolute;
		top: 0;
		left: 0;
		width: 100%;
		height: 100%;
		background-color: var(--brand);
		opacity: 0.8;
	}

	.actions {
		position: absolute;
		bottom: 10%;
		left: 50%;
		transform: translateX(-50%);
		display: flex;
		gap: 1rem;
	}

	.actions a {
		background-color: white;
		font-family: var(--font-heading);
		text-decoration: none;
		font-size: 1.2rem;
		color: black;
		padding: 1rem 2rem;
		text-transform: uppercase;
		transition: scale 0.1s;
		cursor: pointer;
	}

	.actions a:hover {
		scale: 1.05;
	}

	.actions a:active {
		scale: 0.95;
	}

	img {
		/* 2x the blur */
		width: calc(100% + 10px);
		height: 100%;
		object-fit: cover;
		filter: blur(5px);
	}

	@media (max-width: 768px) {
		.hero {
			display: block;
		}

		img {
			position: absolute;
			opacity: 0;
			transition:
				opacity 1s ease-in-out,
				transform 10s ease-in-out;
			transform: scale(1.1);
		}

		img.active {
			opacity: 1;
			transform: scale(1);
		}
	}
</style><|MERGE_RESOLUTION|>--- conflicted
+++ resolved
@@ -3,11 +3,8 @@
 	import denHaag from './../../assets/protests/den-haag.jpeg?enhanced'
 	import sf from './../../assets/protests/san-francisco.jpeg?enhanced'
 	import { onMount } from 'svelte'
-<<<<<<< HEAD
+	import { initializeCqwResizeObserver } from '$lib/container-query-units'
 	import * as m from '$lib/paraglide/messages.js'
-=======
-	import { initializeCqwResizeObserver } from '$lib/container-query-units'
->>>>>>> 6d750571
 
 	let currentImageIndex = 0
 	const images = [london, denHaag, sf]
@@ -53,13 +50,9 @@
 		<enhanced:img src={sf} sizes="100vw" alt="" />
 	{/if}
 	<div class="overlay"></div>
-<<<<<<< HEAD
-	<h2>{@html m.home_hero()}</h2>
-=======
 	<div class="tagline" bind:this={tagline}>
-		<h2>DON'T LET AI COMPANIES GAMBLE WITH OUR FUTURE</h2>
+		<h2>{m.home_hero()}</h2>
 	</div>
->>>>>>> 6d750571
 	<div class="actions">
 		<a href="/join">{m.header_join()}</a>
 		<a href="/donate">{m.header_donate()}</a>
