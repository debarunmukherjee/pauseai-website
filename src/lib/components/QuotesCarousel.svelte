<script lang="ts">
	import QuoteContent from './QuoteContent.svelte'
	import Hinton from '../../assets/quote-profile/hinton.jpg?enhanced'
	import Hawking from '../../assets/quote-profile/hawking.jpg?enhanced'
	import Turing from '../../assets/quote-profile/turing.jpg?enhanced'
	import Russell from '../../assets/quote-profile/russell.jpg?enhanced'
	import Bengio from '../../assets/quote-profile/bengio.jpg?enhanced'
	import CAIS from '../../assets/quote-profile/cais_statement.jpg?enhanced'
	import ArrowLeft from 'lucide-svelte/icons/arrow-left'
	import ArrowRight from 'lucide-svelte/icons/arrow-right'
	import Glide, {
		Autoplay,
		Controls,
		Images,
		Keyboard,
		Swipe
	} from '@glidejs/glide/dist/glide.modular.esm'
	import '@glidejs/glide/dist/css/glide.core.css'
	import { onMount } from 'svelte'
	import * as m from '$lib/paraglide/messages'

	const MOBILE_NAVIGATION_DISTANCE_THRESHOLD = 10
	const AUTOPLAY_INTERVAL = 10_000

	let glide: Glide
	let currentSlide: number | null = null

	const quotes = [
		{
<<<<<<< HEAD
			text: m.home_quotes_hinton_text(),
=======
			text: 'Mitigating the risk of extinction from AI should be a global priority alongside other societal-scale risks such as pandemics and nuclear war.',
			author: 'Statement on AI Risk',
			title: 'Signed by hundreds of experts, including the top AI labs and scientists',
			image: CAIS
		},
		{
			text: 'If you take the existential risk seriously, as I now do, it might be quite sensible to just stop developing these things any further.',
>>>>>>> 13cea45a
			author: 'Geoffrey Hinton',
			title: m.home_quotes_hinton_title(),
			image: Hinton
		},
		{
			text: m.home_quotes_hawking_text(),
			author: 'Stephen Hawking',
			title: m.home_quotes_hawking_title(),
			image: Hawking
		},
		{
			text: m.home_quotes_turing_text(),
			author: 'Alan Turing',
			title: m.home_quotes_turing_title(),
			image: Turing
		},
		{
			text: m.home_quotes_russell_text(),
			author: 'Stuart Russell',
			title: m.home_quotes_russell_title(),
			image: Russell
		},
		{
			text: m.home_quotes_bengio_text(),
			author: 'Yoshua Bengio',
			title: m.home_quotes_bengio_title(),
			image: Bengio
		}
	]

	const totalSlides = quotes.length

	onMount(() => {
		glide = new Glide('.glide', {
			autoplay: AUTOPLAY_INTERVAL
		}).mount({ Controls, Images, Keyboard, Swipe, Autoplay })
		currentSlide = glide.index
		glide.on('move', () => {
			currentSlide = glide.index
		})
		registerMobileNavigation()
	})

	type ClientCoordinates = { clientX: number; clientY: number }
	let interactionStart: ClientCoordinates | null = null

	function registerMobileNavigation() {
		addEventListener('touchstart', (event) => (interactionStart = event.changedTouches[0]))
		addEventListener('mousedown', (event) => (interactionStart = event))

		const touchNavigationButtons = document.getElementsByClassName(
			'touch-navigation'
		) as HTMLCollectionOf<HTMLElement>
		window.addEventListener('click', (event) => {
			if (!interactionStart) return
			for (const touchNavigationButton of touchNavigationButtons) {
				const boundingClientRect = touchNavigationButton.getBoundingClientRect()
				if (
					isInside(event, boundingClientRect) &&
					calculateDistance(interactionStart, event) <= MOBILE_NAVIGATION_DISTANCE_THRESHOLD
				) {
					// HTMLElement#click bubbles, leading to recursion
					return touchNavigationButton.dispatchEvent(new Event('click'))
				}
			}
		})
	}

	function isInside({ clientX, clientY }: ClientCoordinates, rect: DOMRect) {
		return (
			clientX >= rect.left && clientX <= rect.right && clientY >= rect.top && clientY <= rect.bottom
		)
	}

	function calculateDistance(from: ClientCoordinates, to: ClientCoordinates) {
		return Math.hypot(to.clientX - from.clientX, to.clientY - from.clientY)
	}
</script>

<div class="glide">
	<div class="glide__track" data-glide-el="track">
		<ul class="glide__slides">
			{#each quotes as quote}
				<li class="glide__slide">
					<div class="quote">
						<QuoteContent {quote} />
					</div>
				</li>
			{/each}
		</ul>
		<button class="reset-button touch-navigation left" on:click={() => glide.go('<')} />
		<button class="reset-button touch-navigation right" on:click={() => glide.go('>')} />
	</div>
	<div class="navigation" data-glide-el="controls">
		<button class="nav-button" data-glide-dir="<"><ArrowLeft size="1em" /></button>
		{#each Array(totalSlides) as _, i}
			<button class="dot reset-button" class:active={currentSlide === i} data-glide-dir={`=${i}`} />
		{/each}
		<button class="nav-button" data-glide-dir=">"><ArrowRight size="1em" /></button>
		<a href="/quotes">{m.home_quotes_all()}</a>
	</div>
</div>

<style>
	.glide__track {
		position: relative;
		margin: -20px;
	}

	.quote {
		margin: 20px;
	}

	.glide__slides {
		overflow: unset;
	}

	.touch-navigation {
		position: absolute;
		top: 0;
		width: 33%;
		height: 100%;
		pointer-events: none;
	}

	.touch-navigation.left {
		left: 0;
	}

	.touch-navigation.right {
		right: 0;
	}

	.navigation {
		display: flex;
		align-items: center;
		justify-content: center;
		gap: 0.5rem;
		margin-top: 1rem;
	}

	.navigation a {
		color: var(--brand);
		font-size: 0.875rem;
		text-decoration: none;
	}

	.navigation a:hover {
		color: var(--brand-subtle);
	}

	.nav-button {
		background: none;
		border: none;
		font-size: 1.25rem;
		cursor: pointer;
		padding: 0.5rem;
		opacity: 0.5;
		color: inherit;
		display: flex;
		align-items: center;
	}

	.nav-button:hover {
		opacity: 1;
	}

	.dot {
		width: 8px;
		height: 8px;
		border-radius: 50%;
		background: var(--bg-subtle);
		transition: background-color 0.3s ease;
	}

	.dot.active {
		background: var(--brand);
		transform: scale(1.2);
	}

	.dot:not(.active):hover {
		transform: scale(1.2);
	}
</style><|MERGE_RESOLUTION|>--- conflicted
+++ resolved
@@ -27,17 +27,19 @@
 
 	const quotes = [
 		{
-<<<<<<< HEAD
-			text: m.home_quotes_hinton_text(),
-=======
 			text: 'Mitigating the risk of extinction from AI should be a global priority alongside other societal-scale risks such as pandemics and nuclear war.',
 			author: 'Statement on AI Risk',
 			title: 'Signed by hundreds of experts, including the top AI labs and scientists',
 			image: CAIS
 		},
 		{
-			text: 'If you take the existential risk seriously, as I now do, it might be quite sensible to just stop developing these things any further.',
->>>>>>> 13cea45a
+			text: 'Mitigating the risk of extinction from AI should be a global priority alongside other societal-scale risks such as pandemics and nuclear war.',
+			author: 'Statement on AI Risk',
+			title: 'Signed by hundreds of experts, including the top AI labs and scientists',
+			image: CAIS
+		},
+		{
+			text: m.home_quotes_hinton_text(),
 			author: 'Geoffrey Hinton',
 			title: m.home_quotes_hinton_title(),
 			image: Hinton
