import { options } from '$lib/api.js'
import { isDev, getDevContext } from '$lib/env.ts'

type AirtableResponse = {
	records: Record<string, unknown>[]
	offset: number
}

/**
 * Fetches all pages from Airtable API (which is limited to 100 items per page)
 * @param customFetch The fetch function
 * @param url The Airtable API URL
 * @param fallbackData Optional data to return if the fetch fails (only used in development mode)
 * @returns All records from all pages, or fallbackData if in development mode and fetch fails
 */
export async function fetchAllPages(
	customFetch: typeof fetch,
	url: string,
	fallbackData: Record<string, unknown>[] = []
) {
	// Check if we're in development mode
	const isDevelopment = import.meta.env.MODE === 'development'

	let allRecords: Record<string, unknown>[] = []
	// https://airtable.com/developers/web/api/list-records#query-pagesize
	let offset

	// Check if we have the API key configured
	const apiKeyConfigured =
		options.headers.Authorization &&
		options.headers.Authorization !== 'Bearer undefined' &&
		options.headers.Authorization !== 'Bearer '

	// If API key is not configured
	if (!apiKeyConfigured) {
		if (isDevelopment) {
			console.warn('⚠️ Airtable API key not configured. Using fallback data in development mode.')
			return fallbackData
		} else {
			throw new Error('Airtable API key is required in production environment')
		}
	}

	try {
		do {
			const fullUrl = offset ? `${url}?offset=${offset}` : url
			console.log('Fetching from URL:', fullUrl)

			const response = await customFetch(fullUrl, options)
			if (!response.ok) {
				const errorText = await response.text()
<<<<<<< HEAD
				console.error(
					`${getDevContext()} Airtable API error:`,
					response.status,
					response.statusText,
					errorText
				)
				if (isDev()) {
					return allRecords
				}
=======
				console.error('Airtable API error:', response.status, response.statusText, errorText)

				if (isDevelopment && fallbackData.length > 0) {
					console.warn('⚠️ Using fallback data in development mode due to Airtable API error')
					return fallbackData
				}

>>>>>>> 0061baba
				throw new Error(
					`Failed to fetch data from Airtable: ${response.statusText}. Details: ${errorText}`
				)
			}

			const data: AirtableResponse = await response.json()
			allRecords = allRecords.concat(data.records)
			offset = data.offset
		} while (offset)

		return allRecords
	} catch (error) {
		console.error('Error in fetchAllPages:', error)

		if (isDevelopment && fallbackData.length > 0) {
			console.warn('⚠️ Using fallback data in development mode due to error')
			return fallbackData
		}

		throw error
	}
}<|MERGE_RESOLUTION|>--- conflicted
+++ resolved
@@ -18,9 +18,6 @@
 	url: string,
 	fallbackData: Record<string, unknown>[] = []
 ) {
-	// Check if we're in development mode
-	const isDevelopment = import.meta.env.MODE === 'development'
-
 	let allRecords: Record<string, unknown>[] = []
 	// https://airtable.com/developers/web/api/list-records#query-pagesize
 	let offset
@@ -33,11 +30,12 @@
 
 	// If API key is not configured
 	if (!apiKeyConfigured) {
-		if (isDevelopment) {
-			console.warn('⚠️ Airtable API key not configured. Using fallback data in development mode.')
+		console.warn(`⚠️ Airtable API key not configured in ${getDevContext()}`)
+		if (isDev()) {
+			console.log('...but using fallback data in development mode.')
 			return fallbackData
 		} else {
-			throw new Error('Airtable API key is required in production environment')
+			throw new Error('Airtable API key is required in production')
 		}
 	}
 
@@ -49,25 +47,17 @@
 			const response = await customFetch(fullUrl, options)
 			if (!response.ok) {
 				const errorText = await response.text()
-<<<<<<< HEAD
 				console.error(
 					`${getDevContext()} Airtable API error:`,
 					response.status,
 					response.statusText,
 					errorText
 				)
-				if (isDev()) {
-					return allRecords
-				}
-=======
-				console.error('Airtable API error:', response.status, response.statusText, errorText)
 
-				if (isDevelopment && fallbackData.length > 0) {
+				if (isDev() && fallbackData.length > 0) {
 					console.warn('⚠️ Using fallback data in development mode due to Airtable API error')
 					return fallbackData
 				}
-
->>>>>>> 0061baba
 				throw new Error(
 					`Failed to fetch data from Airtable: ${response.statusText}. Details: ${errorText}`
 				)
@@ -82,7 +72,7 @@
 	} catch (error) {
 		console.error('Error in fetchAllPages:', error)
 
-		if (isDevelopment && fallbackData.length > 0) {
+		if (isDev() && fallbackData.length > 0) {
 			console.warn('⚠️ Using fallback data in development mode due to error')
 			return fallbackData
 		}
