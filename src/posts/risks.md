--- conflicted
+++ resolved
@@ -8,11 +8,7 @@
 
 ## Present dangers
 
-<<<<<<< HEAD
-### Fake news, polarization and democracy
-=======
 ### Fake news, polarization and threatening democracy
->>>>>>> 52557f98
 
 Much of our society is based on trust. We trust that the money in our bank account is real, that the news we read is true, and that the people who post reviews online exist.
 
@@ -27,15 +23,6 @@
 GPT-4 can write in a way that is indistinguishable from humans but at a much faster pace and a fraction of the cost.
 We might soon see social media be flooded with fake discussions and opinions, and fake news articles that are indistinguishable from real ones.
 
-<<<<<<< HEAD
-This leads to polarization between various groups of people, who believe in different sources of information and narratives, and through consuming distorted representations of what's happening escalate their differences until culminating on violent and anti-democratic responses.
-
-### Deepfakes and impersonification
-
-Fake content created with AI, also called deepfakes, not only can steal famous people identities and [create disinformation](https://time.com/6565446/biden-deepfake-audio/), but they can also impersonate you. 
-Anyone with photos, videos, or audios of someone and enough knowledge, can create deepfakes of them and use them to commit fraud, harass them, or create sexually nonconsensual material (which it's already common). 
-If AI capabilities keep increasing, deepfakes will be easier to create, and of better quality. Even in real time. 
-=======
 This leads to polarization between various groups of people who believe in different sources of information and narratives and, through consuming distorted representations of what's happening, escalate their differences until culminating in violent and anti-democratic responses.
 
 A halt on the frontier models (our [proposal](/proposal)) would not stop the models that are used nowadays to create fake media, but it might help to prevent future cutting-edge models.
@@ -49,7 +36,6 @@
 
 As the section on fake news says, fake media wouldn't be prevented altogether by our proposal, but they could be reduced to a certain extent.
 A not so small extent when you take into account that AI multipurpose systems like chatbots have become really popular and we would be stopping them from being more capable and popular, which could include systems designed with less filters and trainable with new faces.
->>>>>>> 52557f98
 
 ### Biases and discrimination
 
@@ -61,11 +47,8 @@
 Generative AI models do not just copy the biases from their training data, [they amplify them](https://www.bloomberg.com/graphics/2023-generative-ai-bias/).
 These biases often appear without the creators of the AI system being aware of them.
 
-<<<<<<< HEAD
-=======
 <!-- ### Data Privacy
 -->
->>>>>>> 52557f98
 ### Job loss, economic inequality and instability
 
 During the industrial revolution, many people lost their jobs to machines.
@@ -84,23 +67,6 @@
 
 ### Mental health, addiction and disconnection between people
 
-<<<<<<< HEAD
-Social media, videogames and other software have been using AI systems to maximize their profit while taking advantage of our primate minds for some time already, damaging our mental health in the proccess. Addictions to social media isolate us from each other, not only in political bubbles but also in cultural and social one-person bubbles, making us lonelier.
-
-They're the first proof of the unintended, unprevisted global consequences that these technologies can bring and how complicated aligning AI systems with "human values" can be. Also the addiction to products and services that profit from personal data and separate people while creating network effects play on a viscious cycle with the accumulation of economical power of these companies and the division between people that leave us as powerless individuals whether it's intended or not.
-
-### Power accumulation, war and the race to the precipice
-
-If this economic and technological inequality stems from a handful of public and private entities producing multiple single-purpose AIs or a few multipurpose AI, it could lead to a short accumulation of power that will probably result on a catastrophe for all. 
-The accumulation of power side of that equation had and will continue incentivizing more actors to join the race to the bottom, and accelerating the development of larger AI systems. This, in return, introduces more points of failure and downplays the associated risks by endorsing the idea that they can be handled unilaterally, by a company or a government.
-
-Such scenario would not just disempower every other person and nation in the world, but also serve as a catalyst for global powers to enter into conflict.
-So it's crucial to act as soon as possible, before the race dynamics extend further, before the already most powerful governments and corporations consolidate their positions, and before a war is triggered in response. To not let the short term incentives lead the world to a catastrophe, we need international cooperation.
-
-### Authoritarian governments
-
-Authoritarian and totalitarian governments can also use AI technologies to exercise power over *their* territories and population. They can control the communication channels or mantain social credit and mass surveillance systems that ensure them to continue on power while violating human rights.
-=======
 Social media, videogames and other software have been using AI systems to maximize their profit while taking advantage of our primate minds for some time already, damaging our mental health in the proccess. Addictions to social media, between other things, isolate us from each other, not only in political bubbles but also in cultural and social one-person bubbles, making us lonelier.
 
 They're the first proof of the unintended, unprevisted global consequences that these technologies can bring and how complicated aligning AI systems with "human values" can be. Also the addiction to products and services that profit from personal data and separate people while creating network effects play on a viscious cycle with the accumulation of economical power of these companies and the division between people that leave us as powerless individuals whether it's intended or not.
@@ -120,7 +86,6 @@
 
 Authoritarian and totalitarian governments can also use AI technologies to exercise power over *their* territories and populations.
 They can control the communication channels or maintain social credit and mass surveillance systems that ensure they maintain their power while violating human rights.
->>>>>>> 52557f98
 
 ### Autonomous weapons
 
@@ -187,28 +152,6 @@
 
 ### Human disempowerment
 
-<<<<<<< HEAD
-Even if we manage to create only AI systems that we can control individually, we could lose our power to take important decisions incrementally each time one becomes implemented inside institutions or popularized on everyday life.
-Those systems would end up having more input from other systems than from humans, and, if we cannot coordinate quick enough or we lack crucial knowledge about the functioning of these systems, we could end up without control over our future.
-
-It would be a civilization in which each system is optimizing for different objectives, there is not a clear direction for where everything is heading, and there is not any way of changing it.
-The technical knowledge required to modify these systems could be lacking in the first place or lost over time, as we become more and more dependent on technology, and the technology becomes more complex.
-
-The systems may achieve their goals, but those goals might not entirely encapsulate the values they were expected to. This problem is, to a certain extent, already happenning today, but AIs could significantly amplify it.
-
-### AI suffering
-
-As AI continues to advance, future systems may become incredibly sophisticated, replicating neural structures and functions that are more akin to the human brain. This increased complexity might lead to emergent properties like subjectivity and/or consciousness, and so those AIs would be deserving of moral considerations and be treated well. Would be like "digital people".
-The thing is that, given our present lack of knowledge about consciousness and the nature of neural networks, we won't have a way to determine whether some AIs would have any type of experience and what does the quality of those experiences would depend on. If the AIs continue to be produced with only their capabilities on mind, through a process we don't fully understand, people would keep on using them as tools ignoring what their desires could be, and that they could be actually enslaving digital people.
-
-### Suffering lock-in risks
-
-It is possible that once automation at higher degrees start happenning, regardless if there is just one or multiple powerful AIs, the values of those systems would not be able to be changed, and the automation would continue until the end of the universe, through out the reachable galaxies.
-Arguably, the worst scenarios that those AIs could create would not be human extinction, but unescapable dystopias that would extend throught all that spacetime. 
-
-Possible locked-in dystopias with lots of suffering are called S-risks, and include worlds in which sentient beings are enslaved and forced to do horrible things. 
-Those beings could be humans or animals or digital people or any other alien species that the system could find in the cosmos. Given how difficult we think solving alignment completely is, how bad we humans treat each other sometimes, how bad we treat most animals, and how we treat present AIs, a future like that is maybe not as unlikely as we'd like.
-=======
 Even if we manage to create only AI systems that we can control individually, we could lose our power to make important decisions incrementally each time one becomes implemented inside institutions or popularized in everyday life.
 Those systems would end up having more input from other systems than from humans, and, if we cannot coordinate quick enough or we lack crucial knowledge about the functioning of these systems, we could end up without control over our future.
 
@@ -232,16 +175,11 @@
 
 Possible locked-in dystopias with lots of suffering are called _S-risks_ and include worlds in which sentient beings are enslaved and forced to do horrible things.
 Those beings could be humans, animals, digital people or any other alien species that the system could find in the cosmos. Given how difficult we think solving alignment completely is, how bad we humans treat each other sometimes, how bad we treat most animals, and how we treat present AIs, a future like that is maybe not as unlikely as we'd like.
->>>>>>> 52557f98
 
 ## What can we do?
 
 For **all** the problems discussed above, the risk increases as AI capabilities improve.
-<<<<<<< HEAD
-This means that the safest thing to do now is to slow down.
-=======
 This means that the safest thing to do now is to **slow down**.
->>>>>>> 52557f98
 We need to pause the development of more powerful AI systems until we have figured out how to deal with the risks.
 
 See [our proposal](/proposal) for more details.