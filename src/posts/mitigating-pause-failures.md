--- conflicted
+++ resolved
@@ -37,21 +37,6 @@
 As we said, we suggest that AI development should resume when building provably safe AI becomes possible.
 Additionally, we only propose to ban the development of very specific kinds of models: the largest, general models.
 
-<<<<<<< HEAD
-## What if safe AI development is unprovable or impossible?
-
-Luckily there are other ways we could make technological progress that could bring the benefits AI promises without most of its risks.
-
-Some people believe that to overcome this dangerous period, we need to find other ways to increase our intelligence.
-You can find a recent overview of plausible methods to do that in [this post](https://www.lesswrong.com/posts/jTiSWHKAtnyA723LE/overview-of-strong-human-intelligence-amplification-methods).
-Some of those and others were analyzed in the classic Nick Bostrom's book "Superintelligence: Paths, Dangers, Strategies".
-Transparent AI paradigms, brain-computer interfaces, whole brain emulations, neural enhancements, growth in collective intelligence, genetic editing and selection, and more.
-As the saying goes "If you can't beat them, join them".
-
-A lot of people are sympathetic to this strategy, like AI researcher Eliezer Yudkowsky[¹](https://x.com/ESYudkowsky/status/1648766287819026432)[²](https://x.com/ESYudkowsky/status/1676981883266301952) and Ethereum's co-founder Vitalik Buterin[¹](https://vitalik.eth.limo/general/2023/11/27/techno_optimism.html#a-happy-path-merge-with-the-ais).
-
-=======
->>>>>>> 678e9ac2
 ## Centralization of AI might make takeover risks worse
 
 We don't propose a centralization of AI development in a single organization. That would make AI development more controllable but it would also create a single point of failure, which human greed and stupidity could take advantage of.
