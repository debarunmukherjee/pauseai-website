--- conflicted
+++ resolved
@@ -2,14 +2,10 @@
 title: FAQ
 description: Frequently asked questions about PauseAI and the risks of superintelligent AI.
 ---
-<<<<<<< HEAD
 
 <script>
     import SimpleToc from '$lib/components/simple-toc/SimpleToc.svelte'
 </script>
-
-=======
->>>>>>> 0061baba
 <style>
     h2 {
         font-size: 1.2rem;
